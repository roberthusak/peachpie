--- conflicted
+++ resolved
@@ -488,11 +488,7 @@
             {
                 if (source == typeof(void)) return VoidAsConstant(expr, PhpValue.Void, Cache.Types.PhpValue);
                 if (source == typeof(uint)) return Expression.Call(typeof(PhpValue).GetMethod("Create", Cache.Types.Long), Expression.Convert(expr, typeof(long)));
-<<<<<<< HEAD
-                if (source == typeof(ulong)) return Expression.Call(typeof(PhpValue).GetMethod("Create", Cache.Types.Double), Expression.Convert(expr, typeof(double)));
-=======
                 if (source == typeof(ulong)) return Expression.Call(typeof(PhpValue).GetMethod("Create", Cache.Types.UInt64), expr);
->>>>>>> c2e15649
 
                 throw new NotImplementedException(source.FullName);
             }

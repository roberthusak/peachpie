﻿#nullable enable

using Pchp.Core.Reflection;
using System;
using System.Collections.Generic;
using System.Linq;
using System.Text;
using System.Threading.Tasks;
using System.Diagnostics;
using System.ComponentModel;

namespace Pchp.Core
{
    /// <summary>
    /// Annotates a script class.
    /// </summary>
    [AttributeUsage(AttributeTargets.Class)]
    public class ScriptAttribute : Attribute
    {
        /// <summary>
        /// Script path relative to the root.
        /// </summary>
        public string Path { get; }

        /// <summary>
        /// Last modified time of the source file (UTC).
        /// Can be <c>default</c> if not set.
        /// </summary>
        public DateTime LastModifiedTime { get; }

        /// <summary>
        /// Gets value indicating whether the file is marked to be autoloaded for each request.
        /// </summary>
        public bool IsAutoloaded { get; set; }

        public ScriptAttribute(string path)
            : this(path, 0L)
        {
        }

        public ScriptAttribute(string path, long modifiedTimeTicks)
        {
            this.Path = path;
            this.LastModifiedTime = modifiedTimeTicks != 0 ? new DateTime(modifiedTimeTicks, DateTimeKind.Utc) : default;
        }
    }

    /// <summary>
    /// Annotates a script class from a phar archive.
    /// </summary>
    [AttributeUsage(AttributeTargets.Class)]
    public sealed class PharAttribute : Attribute
    {
        /// <summary>
        /// PHAR file name.
        /// </summary>
        public string PharFile { get; private set; }

        public PharAttribute(string pharFile)
        {
            this.PharFile = pharFile;
        }
    }

    /// <summary>
    /// Assembly attribute indicating the assembly represents an extension.
    /// When this attribute is used on an assembly, declared types and methods are not visible to compiler as they are,
    /// instead, only public static members are visible as global declarations.
    /// 
    /// When used on the class, the attribute also annotates extension name and its set of functions.
    /// </summary>
    [AttributeUsage(AttributeTargets.Assembly | AttributeTargets.Class | AttributeTargets.Interface, AllowMultiple = true)]
    public class PhpExtensionAttribute : Attribute
    {
        /// <summary>
        /// Well known PHP extension names.
        /// </summary>
        public struct KnownExtensionNames
        {
            public const string Core = "Core";
            public const string Standard = "standard";
            public const string SPL = "SPL";
            public const string Date = "date";
            public const string Reflection = "Reflection";
            public const string Json = "json";
            public const string Ctype = "ctype";
        }

        /// <summary>
        /// Extensions name list.
        /// Cannot be <c>null</c>.
        /// </summary>
        public string[] Extensions
            => _extensions is string name ? new[] { name }
            : _extensions is string[] names ? names
            : Array.Empty<string>();

        /// <summary>
        /// Gets the first specified extension name or <c>null</c>.
        /// </summary>
        public string? FirstExtensionOrDefault
            => _extensions is string name ? name
            : _extensions is string[] names && names.Length != 0 ? names[0]
            : null;

        /// <summary>
        /// <see cref="string"/>, <see cref="string"/>[] or <c>null</c>.
        /// </summary>
        readonly object _extensions;

        /// <summary>
        /// Optional.
        /// Type of class that will be instantiated in order to subscribe to <see cref="Context"/> events and/or perform one-time initialization.
        /// </summary>
        /// <remarks>
        /// The object is used to handle one-time initialization and context life-cycle.
        /// Implement initialization and subscription logic in .ctor.
        /// </remarks>
        public Type? Registrator { get; set; }

        public PhpExtensionAttribute()
        {
            _extensions = Array.Empty<string>();
        }

        public PhpExtensionAttribute(string extension)
        {
            _extensions = extension;
        }

        public PhpExtensionAttribute(params string[] extensions)
        {
            _extensions = extensions;
        }

        public override string ToString()
        {
            return $"Extension: {string.Join(", ", this.Extensions)}";
        }
    }

    /// <summary>
    /// Assembly attribute specifying language option used to compile the assembly.
    /// </summary>
    [AttributeUsage(AttributeTargets.Assembly, AllowMultiple = true)]
    public class TargetPhpLanguageAttribute : Attribute
    {
        /// <summary>
        /// Whether short open tags were enabled to compile the sources.
        /// </summary>
        public bool ShortOpenTag { get; }

        /// <summary>
        /// The language version of compiled sources.
        /// Can be <c>null</c> in case the version was not specified.
        /// </summary>
        public Version? LanguageVersion { get; }

        /// <summary>
        /// Construct the attribute.
        /// </summary>
        /// <exception cref="FormatException"><paramref name="langVersion"/> is an invalid version string.</exception>
        /// <exception cref="ArgumentException"><paramref name="langVersion"/> is empty or invalid version string.</exception>
        public TargetPhpLanguageAttribute(string langVersion, bool shortOpenTag)
        {
            this.ShortOpenTag = shortOpenTag;
            this.LanguageVersion = langVersion != null ? Version.Parse(langVersion) : null;
        }
    }

    /// <summary>
    /// Marks public declarations that won't be visible in the PHP context.
    /// </summary>
    [AttributeUsage(AttributeTargets.Class | AttributeTargets.Enum | AttributeTargets.Method | AttributeTargets.Field | AttributeTargets.Property)]
    public sealed class PhpHiddenAttribute : Attribute
    {
    }

    /// <summary>
    /// Marks public class or interface declaration as a PHP type visible to the scripts from extension libraries.
    /// </summary>
    [AttributeUsage(AttributeTargets.Class | AttributeTargets.Interface)]
    public sealed class PhpTypeAttribute : Attribute
    {
        /// <summary>
        /// Optional. Explicitly set type name.
        /// </summary>
        public string? ExplicitTypeName { get; }

        /// <summary>
        /// Indicates how to treat the type name.
        /// </summary>
        public PhpTypeName TypeNameAs { get; }

        /// <summary>
        /// Optional. Relative path to the file where the type is defined.
        /// </summary>
        public string? FileName { get; }

        /// <summary>
        /// - 0: type is not selected to be autoloaded.<br/>
        /// - 1: type is marked to be autoloaded.<br/>
        /// - 2: type is marked to be autoloaded and it is the only unconditional declaration in its source file.<br/>
        /// </summary>
        public byte AutoloadFlag { get; }

        public const byte AutoloadAllow = 1;

        public const byte AutoloadAllowNoSideEffect = 2;

        /// <summary>
        /// Value stating that the type name is inherited from the CLR name excluding its namespace part, see <see cref="PhpTypeName.NameOnly"/>.
        /// It causes CLR type <c>A.B.C.X</c> to appear in PHP as <c>X</c>.
        /// </summary>
        public const PhpTypeName InheritName = PhpTypeName.NameOnly;

        /// <summary>
        /// Value indicating how to treat the type name in PHP.
        /// </summary>
        public enum PhpTypeName : byte
        {
            /// <summary>
            /// Full type name including its namespace name is used.
            /// </summary>
            Default = 0,

            /// <summary>
            /// Namespace of the CLR type is ignored.
            /// </summary>
            NameOnly = 1,

            /// <summary>
            /// The name is set explicitly overriding the CLR's type name.
            /// </summary>
            CustomName = 2,
        }

        /// <summary>
        /// Named property used annotate the type declaration with minimum language version.
        /// Used only in compile-time.
        /// </summary>
        [EditorBrowsable(EditorBrowsableState.Never)]
        public string MinimumLangVersion
        {
            get { throw new NotSupportedException(); }
            set { }
        }

        /// <summary>
        /// Annotates the PHP type.
        /// </summary>
        public PhpTypeAttribute(PhpTypeName typeNameAs = PhpTypeName.Default)
        {
            Debug.Assert(typeNameAs != PhpTypeName.CustomName);
            TypeNameAs = typeNameAs;
        }

        /// <summary>
        /// Annotates the PHP type.
        /// </summary>
        /// <param name="phpTypeName">The type name that will be used in PHP context instead of CLR type name.</param>
        /// <param name="fileName">Optional. Relative path to the file where the type is defined.</param>
        public PhpTypeAttribute(string phpTypeName, string fileName)
            : this(phpTypeName, fileName, default)
        {
        }

        /// <summary>
        /// Annotates the PHP type.
        /// </summary>
        /// <param name="phpTypeName">The type name that will be used in PHP context instead of CLR type name.</param>
        /// <param name="fileName">Relative path to the file where the type is defined.</param>
        /// <param name="autoload">Optional. Specifies if the type can be autoloaded:<br/>
        /// - 0: type is not selected to be autloaded.<br/>
        /// - 1: type is marked to be autoloaded.<br/>
        /// - 2: type is marked to be autoloaded and it is the only unconditional declaration in its source file.<br/>
        /// </param>
        public PhpTypeAttribute(string phpTypeName, string fileName, byte autoload)
        {
            ExplicitTypeName = phpTypeName ?? throw new ArgumentNullException();
            FileName = fileName;
            TypeNameAs = PhpTypeName.CustomName;
            AutoloadFlag = autoload;
        }
    }

    /// <summary>
    /// Specifies real member accessibility as it will appear in declaring class.
    /// </summary>
    /// <remarks>
    /// Some members have to be emitted as public to be accessible from outside but appear non-public in PHP context.
    /// This attribute specifies real visibility of the member - method, property or class constant.
    /// </remarks>
    [AttributeUsage(AttributeTargets.Method | AttributeTargets.Field | AttributeTargets.Property)]
    public sealed class PhpMemberVisibilityAttribute : Attribute
    {
        /// <summary>
        /// Declared member accessibility flag.
        /// </summary>
        public int Accessibility { get; }

        /// <summary>
        /// Initializes the attribute.
        /// </summary>
        public PhpMemberVisibilityAttribute(int accessibility) { this.Accessibility = accessibility; }
    }

    /// <summary>
    /// Denotates a function parameter that will import a special runtime value.
    /// </summary>
    /// <remarks>
    /// This attribute instructs the caller to pass a special value to the parameter.
    /// It is used byt library functions to get additional runtime information.
    /// </remarks>
    [AttributeUsage(AttributeTargets.Parameter)]
    public sealed class ImportValueAttribute : Attribute
    {
        /// <summary>
        /// Value to be imported.
        /// </summary>
        public enum ValueSpec
        {
            /// <summary>
            /// Not used.
            /// </summary>
            Error = 0,

            /// <summary>
            /// Current class context.
            /// The parameter must be of type <see cref="RuntimeTypeHandle"/>, <see cref="PhpTypeInfo"/> or <see cref="string"/>.
            /// </summary>
            CallerClass,

            /// <summary>
            /// Current late static bound class (<c>static</c>).
            /// The parameter must be of type <see cref="PhpTypeInfo"/>.
            /// </summary>
            CallerStaticClass,

            /// <summary>
            /// Calue of <c>$this</c> variable or <c>null</c> if variable is not defined.
            /// The parameter must be of type <see cref="object"/>.
            /// </summary>
            This,

            /// <summary>
            /// Provides a reference to the array of local PHP variables.
            /// The parameter must be of type <see cref="PhpArray"/>.
            /// </summary>
            Locals,

            /// <summary>
            /// Provides callers parameters.
            /// The parameter must be of type array of <see cref="PhpValue"/>.
            /// </summary>
            CallerArgs,

            /// <summary>
            /// Provides reference to the current script container.
            /// The parameter must be of type <see cref="RuntimeTypeHandle"/>.
            /// </summary>
            CallerScript,
        }

        public ValueSpec Value { get; }

        public ImportValueAttribute(ValueSpec value)
        {
            this.Value = value;
        }
    }

    /// <summary>
    /// Dummy value, used for special generated .ctor symbols so they have a different signature than the regular .ctor.
    /// </summary>
    public struct DummyFieldsOnlyCtor { }

    /// <summary>
	/// Marks return values of methods implementing PHP functions which returns <B>false</B> on error
	/// but has other return type than <see cref="bool"/> or <see cref="object"/>.
	/// </summary>
	/// <remarks>
	/// Compiler takes care of converting a return value of a method into <B>false</B> if necessary.
	/// An attribute can be applied only on return values of type <see cref="int"/> or <see cref="double"/> (less than 0 is converted to <B>false</B>)
	/// or of a reference type (<B>null</B> is converted to <B>false</B>).
	/// </remarks>
    [AttributeUsage(AttributeTargets.ReturnValue, AllowMultiple = false, Inherited = false)]
    public sealed class CastToFalse : Attribute
    {

    }

    /// <summary>
    /// Marks classes that are declared as trait.
    /// </summary>
    [AttributeUsage(AttributeTargets.Class, AllowMultiple = false)]
    public sealed class PhpTraitAttribute : Attribute
    {

    }

    /// <summary>
    /// Annotates a compile time constant value.
    /// </summary>
    [AttributeUsage(AttributeTargets.Property | AttributeTargets.Field, AllowMultiple = false)]
    public sealed class PhpConstantAttribute : Attribute
    {
        /// <summary>
        /// The constant value expression.
        /// </summary>
        public string? Expression { get; }

        public PhpConstantAttribute()
        {
            Expression = null;
        }

        public PhpConstantAttribute(string expression)
        {
            Expression = expression;
        }
    }

    /// <summary>
    /// Compiler generated attribute denoting constructor that initializes only fields and calls minimal base .ctor.
    /// Such constructor is used for emitting derived class constructor that calls PHP constructor function by itself.
    /// </summary>
    [AttributeUsage(AttributeTargets.Constructor)]
    public sealed class PhpFieldsOnlyCtorAttribute : Attribute
    {

    }

    /// <summary>
    /// Attribute specifying the parameter default if cannot be stored in standard metadata.
    /// </summary>
    [AttributeUsage(AttributeTargets.Parameter | AttributeTargets.Field)]
    public sealed class DefaultValueAttribute : Attribute
    {
        /// <summary>
        /// The type containing the backing field.
        /// <c>Null</c> indicates the containing type.
        /// </summary>
        public Type? ExplicitType { get; set; }

        /// <summary>
        /// Name of the backing field.
        /// </summary>
        public string FieldName { get; private set; }

        public DefaultValueAttribute(string fieldName)
        {
            FieldName = fieldName;
        }
    }

    /// <summary>
	/// Marks arguments having by-value argument pass semantics and data of the value can be changed by a callee.
	/// </summary>
	[AttributeUsage(AttributeTargets.Parameter, AllowMultiple = false, Inherited = false)]
    public sealed class PhpRwAttribute : Attribute
    {
    }

    /// <summary>
    /// Annotates the DLL uses functions from given static class.
    /// </summary>
    [AttributeUsage(AttributeTargets.Assembly, AllowMultiple = true)]
    public sealed class ImportPhpFunctionsAttribute : Attribute
    {
        /// <summary>
        /// The type containing exported functions.
        /// </summary>
        public Type ContainerType { get; private set; }

        public ImportPhpFunctionsAttribute(Type tcontainer)
        {
            ContainerType = tcontainer;
        }
    }

    /// <summary>
    /// Annotates the DLL uses constants from given static class.
    /// </summary>
    [AttributeUsage(AttributeTargets.Assembly, AllowMultiple = true)]
    public sealed class ImportPhpConstantsAttribute : Attribute
    {
        /// <summary>
        /// The type containing exported constants.
        /// </summary>
        public Type ContainerType { get; private set; }

        public ImportPhpConstantsAttribute(Type tcontainer)
        {
            ContainerType = tcontainer;
        }
    }

    /// <summary>
    /// Annotates the DLL imports given type as a PHP type.
    /// </summary>
    [AttributeUsage(AttributeTargets.Assembly, AllowMultiple = true)]
    public sealed class ImportPhpTypeAttribute : Attribute
    {
        /// <summary>
        /// The imported type.
        /// </summary>
        public Type ImportedType { get; private set; }

        public ImportPhpTypeAttribute(Type tsymbol)
        {
            ImportedType = tsymbol;
        }
    }

    /// <summary>
    /// Reference to another PHP library which scripts and types has to be loaded into the context during runtime.
    /// </summary>
    public sealed class PhpPackageReferenceAttribute : Attribute
    {
        /// <summary>
        /// The Script type from the dependent assembly.
        /// </summary>
        public Type ScriptType { get; }

        public PhpPackageReferenceAttribute(Type scriptType)
        {
            ScriptType = scriptType;
        }
    }

<<<<<<< HEAD
    [AttributeUsage(AttributeTargets.Assembly)]
    public sealed class CompilationCountersAttribute : Attribute
    {
        public int Routines { get; }
        public int GlobalFunctions { get; }
        public int Specializations { get; }

        public int RoutineCalls { get; }
        public int FunctionCalls { get; }
        public int LibraryFunctionCalls { get; }
        public int AmbiguousSourceFunctionCalls { get; }
        public int BranchedSourceFunctionCalls { get; }
        public int OriginalSourceFunctionCalls { get; }
        public int SpecializedSourceFunctionCalls { get; }

        public CompilationCountersAttribute(int routines, int globalFunctions, int specializations, int routineCalls, int functionCalls, int libraryFunctionCalls, int ambiguousSourceFunctionCalls, int branchedSourceFunctionCalls, int originalSourceFunctionCalls, int specializedSourceFunctionCalls)
        {
            Routines = routines;
            GlobalFunctions = globalFunctions;
            Specializations = specializations;
            RoutineCalls = routineCalls;
            FunctionCalls = functionCalls;
            LibraryFunctionCalls = libraryFunctionCalls;
            AmbiguousSourceFunctionCalls = ambiguousSourceFunctionCalls;
            BranchedSourceFunctionCalls = branchedSourceFunctionCalls;
            OriginalSourceFunctionCalls = originalSourceFunctionCalls;
            SpecializedSourceFunctionCalls = specializedSourceFunctionCalls;
=======
    /// <summary>
    /// PHP attribute annotation.
    /// </summary>
    [AttributeUsage(AttributeTargets.Class | AttributeTargets.Method | AttributeTargets.Field | AttributeTargets.Property, AllowMultiple = true)]
    public sealed class PhpCustomAtribute : Attribute
    {
        /// <summary>
        /// The attribute full type name.
        /// </summary>
        public string TypeName { get; }

        /// <summary>
        /// The attribute arguments encoded as JSON string.
        /// Cannot be <c>null</c>.
        /// </summary>
        public byte[] Arguments { get; }

        /// <summary>
        /// Initializes the custom attribute data.
        /// </summary>
        /// <param name="typename">The type attribute name.</param>
        /// <param name="utf8value">Arguments in form of associative JSON object or JSON array.</param>
        public PhpCustomAtribute(string typename, byte[] utf8value)
        {
            TypeName = typename ?? throw new ArgumentNullException(nameof(typename));
            Arguments = utf8value ?? Array.Empty<byte>();
        }
    }
}

namespace System.Runtime.CompilerServices
{
    /// <summary>
    /// Attribute for compiler use only, used to indicate the nullability of contained type references without a <see cref="NullableAttribute"/> annotation.
    /// </summary>
    /// <remarks>
    /// Whereas the C# compiler embeds the definition in the compiled assembly, the assemblies produced by Peachpie refer to this definition.
    /// </remarks>
    [AttributeUsage(AttributeTargets.Class | AttributeTargets.Struct | AttributeTargets.Method | AttributeTargets.Interface | AttributeTargets.Delegate, AllowMultiple = false, Inherited = false)]
    public sealed class NullableContextAttribute : Attribute
    {
        public readonly byte Flag;

        public NullableContextAttribute(byte flag)
        {
            Flag = flag;
        }
    }

    /// <summary>
    /// Attribute for compiler use only, used to indicate the nullability of type references.
    /// </summary>
    /// <remarks>
    /// Whereas the C# compiler embeds the definition in the compiled assembly, the assemblies produced by Peachpie refer to this definition.
    /// </remarks>
    [AttributeUsage(AttributeTargets.Class | AttributeTargets.Property | AttributeTargets.Field | AttributeTargets.Event | AttributeTargets.Parameter | AttributeTargets.ReturnValue | AttributeTargets.GenericParameter, AllowMultiple = false, Inherited = false)]
    public sealed class NullableAttribute : Attribute
    {
        public readonly byte[] NullableFlags;

        public NullableAttribute(byte nullableFlag)
        {
            NullableFlags = new byte[1] { nullableFlag };
        }

        public NullableAttribute(byte[] nullableFlags)
        {
            NullableFlags = nullableFlags;
>>>>>>> f5285ff0
        }
    }
}<|MERGE_RESOLUTION|>--- conflicted
+++ resolved
@@ -529,7 +529,35 @@
         }
     }
 
-<<<<<<< HEAD
+    /// <summary>
+    /// PHP attribute annotation.
+    /// </summary>
+    [AttributeUsage(AttributeTargets.Class | AttributeTargets.Method | AttributeTargets.Field | AttributeTargets.Property, AllowMultiple = true)]
+    public sealed class PhpCustomAtribute : Attribute
+    {
+        /// <summary>
+        /// The attribute full type name.
+        /// </summary>
+        public string TypeName { get; }
+
+        /// <summary>
+        /// The attribute arguments encoded as JSON string.
+        /// Cannot be <c>null</c>.
+        /// </summary>
+        public byte[] Arguments { get; }
+
+        /// <summary>
+        /// Initializes the custom attribute data.
+        /// </summary>
+        /// <param name="typename">The type attribute name.</param>
+        /// <param name="utf8value">Arguments in form of associative JSON object or JSON array.</param>
+        public PhpCustomAtribute(string typename, byte[] utf8value)
+        {
+            TypeName = typename ?? throw new ArgumentNullException(nameof(typename));
+            Arguments = utf8value ?? Array.Empty<byte>();
+        }
+    }
+
     [AttributeUsage(AttributeTargets.Assembly)]
     public sealed class CompilationCountersAttribute : Attribute
     {
@@ -557,33 +585,6 @@
             BranchedSourceFunctionCalls = branchedSourceFunctionCalls;
             OriginalSourceFunctionCalls = originalSourceFunctionCalls;
             SpecializedSourceFunctionCalls = specializedSourceFunctionCalls;
-=======
-    /// <summary>
-    /// PHP attribute annotation.
-    /// </summary>
-    [AttributeUsage(AttributeTargets.Class | AttributeTargets.Method | AttributeTargets.Field | AttributeTargets.Property, AllowMultiple = true)]
-    public sealed class PhpCustomAtribute : Attribute
-    {
-        /// <summary>
-        /// The attribute full type name.
-        /// </summary>
-        public string TypeName { get; }
-
-        /// <summary>
-        /// The attribute arguments encoded as JSON string.
-        /// Cannot be <c>null</c>.
-        /// </summary>
-        public byte[] Arguments { get; }
-
-        /// <summary>
-        /// Initializes the custom attribute data.
-        /// </summary>
-        /// <param name="typename">The type attribute name.</param>
-        /// <param name="utf8value">Arguments in form of associative JSON object or JSON array.</param>
-        public PhpCustomAtribute(string typename, byte[] utf8value)
-        {
-            TypeName = typename ?? throw new ArgumentNullException(nameof(typename));
-            Arguments = utf8value ?? Array.Empty<byte>();
         }
     }
 }
@@ -626,7 +627,6 @@
         public NullableAttribute(byte[] nullableFlags)
         {
             NullableFlags = nullableFlags;
->>>>>>> f5285ff0
         }
     }
 }
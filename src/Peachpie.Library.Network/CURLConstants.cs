﻿using System;
using System.Collections.Generic;
using System.IO;
using System.Linq;
using System.Net;
using System.Text;
using System.Text.RegularExpressions;
using Pchp.Core;
using Pchp.Core.Utilities;
using Pchp.Library.Streams;

namespace Peachpie.Library.Network
{
    [PhpExtension(ExtensionName)]
    public static class CURLConstants
    {
        /// <summary>
        /// Name of the cURL extension as it apears in PHP.
        /// </summary>
        internal const string ExtensionName = "curl";

        internal const string CurlResourceName = "curl";

        internal const string CurlMultiResourceName = "curl_multi";

        internal static Version FakeCurlVersion => new Version(7, 11, 2);

        #region Constants

        public const int CURLOPT_AUTOREFERER = 58;
        public const int CURLOPT_BINARYTRANSFER = 19914;
        public const int CURLOPT_BUFFERSIZE = 98;
        public const int CURLOPT_CAINFO = 10065;
        public const int CURLOPT_CAPATH = 10097;
        public const int CURLOPT_CONNECTTIMEOUT = 78;
        public const int CURLOPT_COOKIE = 10022;
        public const int CURLOPT_COOKIEFILE = 10031;
        public const int CURLOPT_COOKIEJAR = 10082;
        public const int CURLOPT_COOKIESESSION = 96;
        public const int CURLOPT_CRLF = 27;
        public const int CURLOPT_CUSTOMREQUEST = 10036;
        public const int CURLOPT_DNS_CACHE_TIMEOUT = 92;
        public const int CURLOPT_DNS_USE_GLOBAL_CACHE = 91;
        public const int CURLOPT_EGDSOCKET = 10077;
        public const int CURLOPT_ENCODING = 10102;
        public const int CURLOPT_FAILONERROR = 45;
        public const int CURLOPT_FILE = 10001;
        public const int CURLOPT_FILETIME = 69;
        public const int CURLOPT_FOLLOWLOCATION = 52;
        public const int CURLOPT_FORBID_REUSE = 75;
        public const int CURLOPT_FRESH_CONNECT = 74;
        public const int CURLOPT_FTPAPPEND = 50;
        public const int CURLOPT_FTPLISTONLY = 48;
        public const int CURLOPT_FTPPORT = 10017;
        public const int CURLOPT_FTP_USE_EPRT = 106;
        public const int CURLOPT_FTP_USE_EPSV = 85;
        public const int CURLOPT_HEADER = 42;
        public const int CURLOPT_HEADERFUNCTION = 20079;
        public const int CURLOPT_HTTP200ALIASES = 10104;
        public const int CURLOPT_HTTPGET = 80;
        public const int CURLOPT_HTTPHEADER = 10023;
        public const int CURLOPT_HTTPPROXYTUNNEL = 61;
        public const int CURLOPT_HTTP_VERSION = 84;
        public const int CURLOPT_INFILE = 10009;
        public const int CURLOPT_INFILESIZE = 14;
        public const int CURLOPT_INTERFACE = 10062;
        public const int CURLOPT_KRB4LEVEL = 10063;
        public const int CURLOPT_LOW_SPEED_LIMIT = 19;
        public const int CURLOPT_LOW_SPEED_TIME = 20;
        public const int CURLOPT_MAXCONNECTS = 71;
        public const int CURLOPT_MAXREDIRS = 68;
        public const int CURLOPT_NETRC = 51;
        public const int CURLOPT_NOBODY = 44;
        public const int CURLOPT_NOPROGRESS = 43;
        public const int CURLOPT_NOSIGNAL = 99;
        public const int CURLOPT_PORT = 3;
        public const int CURLOPT_POST = 47;
        public const int CURLOPT_POSTFIELDS = 10015;
        public const int CURLOPT_POSTQUOTE = 10039;
        public const int CURLOPT_PREQUOTE = 10093;
        public const int CURLOPT_PRIVATE = 10103;
        public const int CURLOPT_PROGRESSFUNCTION = 20056;
        public const int CURLOPT_PROXY = 10004;
        public const int CURLOPT_PROXYPORT = 59;
        public const int CURLOPT_PROXYTYPE = 101;
        public const int CURLOPT_PROXYUSERPWD = 10006;
        public const int CURLOPT_PUT = 54;
        public const int CURLOPT_QUOTE = 10028;
        public const int CURLOPT_RANDOM_FILE = 10076;
        public const int CURLOPT_RANGE = 10007;
        public const int CURLOPT_READDATA = 10009;
        public const int CURLOPT_READFUNCTION = 20012;
        public const int CURLOPT_REFERER = 10016;
        public const int CURLOPT_RESUME_FROM = 21;
        public const int CURLOPT_RETURNTRANSFER = 19913;
        public const int CURLOPT_SHARE = 10100;
        public const int CURLOPT_SSLCERT = 10025;
        public const int CURLOPT_SSLCERTPASSWD = 10026;
        public const int CURLOPT_SSLCERTTYPE = 10086;
        public const int CURLOPT_SSLENGINE = 10089;
        public const int CURLOPT_SSLENGINE_DEFAULT = 90;
        public const int CURLOPT_SSLKEY = 10087;
        public const int CURLOPT_SSLKEYPASSWD = 10026;
        public const int CURLOPT_SSLKEYTYPE = 10088;
        public const int CURLOPT_SSLVERSION = 32;
        public const int CURLOPT_SSL_CIPHER_LIST = 10083;
        public const int CURLOPT_SSL_VERIFYHOST = 81;
        public const int CURLOPT_SSL_VERIFYPEER = 64;
        public const int CURLOPT_STDERR = 10037;
        public const int CURLOPT_TELNETOPTIONS = 10070;
        public const int CURLOPT_TIMECONDITION = 33;
        public const int CURLOPT_TIMEOUT = 13;
        public const int CURLOPT_TIMEVALUE = 34;
        public const int CURLOPT_TRANSFERTEXT = 53;
        public const int CURLOPT_UNRESTRICTED_AUTH = 105;
        public const int CURLOPT_UPLOAD = 46;
        public const int CURLOPT_URL = 10002;
        public const int CURLOPT_USERAGENT = 10018;
        public const int CURLOPT_USERPWD = 10005;
        public const int CURLOPT_VERBOSE = 41;
        public const int CURLOPT_WRITEFUNCTION = 20011;
        public const int CURLOPT_WRITEHEADER = 10029;
        public const int CURLE_ABORTED_BY_CALLBACK = (int)CurlErrors.CURLE_ABORTED_BY_CALLBACK;
        public const int CURLE_BAD_CALLING_ORDER = (int)CurlErrors.CURLE_BAD_CALLING_ORDER;
        public const int CURLE_BAD_CONTENT_ENCODING = (int)CurlErrors.CURLE_BAD_CONTENT_ENCODING;
        public const int CURLE_BAD_DOWNLOAD_RESUME = (int)CurlErrors.CURLE_BAD_DOWNLOAD_RESUME;
        public const int CURLE_BAD_FUNCTION_ARGUMENT = (int)CurlErrors.CURLE_BAD_FUNCTION_ARGUMENT;
        public const int CURLE_BAD_PASSWORD_ENTERED = (int)CurlErrors.CURLE_BAD_PASSWORD_ENTERED;
        public const int CURLE_COULDNT_CONNECT = (int)CurlErrors.CURLE_COULDNT_CONNECT;
        public const int CURLE_COULDNT_RESOLVE_HOST = (int)CurlErrors.CURLE_COULDNT_RESOLVE_HOST;
        public const int CURLE_COULDNT_RESOLVE_PROXY = (int)CurlErrors.CURLE_COULDNT_RESOLVE_PROXY;
        public const int CURLE_FAILED_INIT = (int)CurlErrors.CURLE_FAILED_INIT;
        public const int CURLE_FILE_COULDNT_READ_FILE = (int)CurlErrors.CURLE_FILE_COULDNT_READ_FILE;
        public const int CURLE_FTP_ACCESS_DENIED = (int)CurlErrors.CURLE_FTP_ACCESS_DENIED;
        public const int CURLE_FTP_BAD_DOWNLOAD_RESUME = (int)CurlErrors.CURLE_FTP_BAD_DOWNLOAD_RESUME;
        public const int CURLE_FTP_CANT_GET_HOST = (int)CurlErrors.CURLE_FTP_CANT_GET_HOST;
        public const int CURLE_FTP_CANT_RECONNECT = (int)CurlErrors.CURLE_FTP_CANT_RECONNECT;
        public const int CURLE_FTP_COULDNT_GET_SIZE = (int)CurlErrors.CURLE_FTP_COULDNT_GET_SIZE;
        public const int CURLE_FTP_COULDNT_RETR_FILE = (int)CurlErrors.CURLE_FTP_COULDNT_RETR_FILE;
        public const int CURLE_FTP_COULDNT_SET_ASCII = (int)CurlErrors.CURLE_FTP_COULDNT_SET_ASCII;
        public const int CURLE_FTP_COULDNT_SET_BINARY = (int)CurlErrors.CURLE_FTP_COULDNT_SET_BINARY;
        public const int CURLE_FTP_COULDNT_STOR_FILE = (int)CurlErrors.CURLE_FTP_COULDNT_STOR_FILE;
        public const int CURLE_FTP_COULDNT_USE_REST = (int)CurlErrors.CURLE_FTP_COULDNT_USE_REST;
        public const int CURLE_FTP_PARTIAL_FILE = (int)CurlErrors.CURLE_FTP_PARTIAL_FILE;
        public const int CURLE_FTP_PORT_FAILED = (int)CurlErrors.CURLE_FTP_PORT_FAILED;
        public const int CURLE_FTP_QUOTE_ERROR = (int)CurlErrors.CURLE_FTP_QUOTE_ERROR;
        public const int CURLE_FTP_USER_PASSWORD_INCORRECT = (int)CurlErrors.CURLE_FTP_USER_PASSWORD_INCORRECT;
        public const int CURLE_FTP_WEIRD_227_FORMAT = (int)CurlErrors.CURLE_FTP_WEIRD_227_FORMAT;
        public const int CURLE_FTP_WEIRD_PASS_REPLY = (int)CurlErrors.CURLE_FTP_WEIRD_PASS_REPLY;
        public const int CURLE_FTP_WEIRD_PASV_REPLY = (int)CurlErrors.CURLE_FTP_WEIRD_PASV_REPLY;
        public const int CURLE_FTP_WEIRD_SERVER_REPLY = (int)CurlErrors.CURLE_FTP_WEIRD_SERVER_REPLY;
        public const int CURLE_FTP_WEIRD_USER_REPLY = (int)CurlErrors.CURLE_FTP_WEIRD_USER_REPLY;
        public const int CURLE_FTP_WRITE_ERROR = (int)CurlErrors.CURLE_FTP_WRITE_ERROR;
        public const int CURLE_FUNCTION_NOT_FOUND = (int)CurlErrors.CURLE_FUNCTION_NOT_FOUND;
        public const int CURLE_GOT_NOTHING = (int)CurlErrors.CURLE_GOT_NOTHING;
        public const int CURLE_HTTP_NOT_FOUND = (int)CurlErrors.CURLE_HTTP_NOT_FOUND;
        public const int CURLE_HTTP_PORT_FAILED = (int)CurlErrors.CURLE_HTTP_PORT_FAILED;
        public const int CURLE_HTTP_POST_ERROR = (int)CurlErrors.CURLE_HTTP_POST_ERROR;
        public const int CURLE_HTTP_RANGE_ERROR = (int)CurlErrors.CURLE_HTTP_RANGE_ERROR;
        public const int CURLE_HTTP_RETURNED_ERROR = (int)CurlErrors.CURLE_HTTP_RETURNED_ERROR;
        public const int CURLE_LDAP_CANNOT_BIND = (int)CurlErrors.CURLE_LDAP_CANNOT_BIND;
        public const int CURLE_LDAP_SEARCH_FAILED = (int)CurlErrors.CURLE_LDAP_SEARCH_FAILED;
        public const int CURLE_LIBRARY_NOT_FOUND = (int)CurlErrors.CURLE_LIBRARY_NOT_FOUND;
        public const int CURLE_MALFORMAT_USER = (int)CurlErrors.CURLE_MALFORMAT_USER;
        public const int CURLE_OBSOLETE = (int)CurlErrors.CURLE_OBSOLETE;
        public const int CURLE_OK = (int)CurlErrors.CURLE_OK;
        public const int CURLE_OPERATION_TIMEDOUT = (int)CurlErrors.CURLE_OPERATION_TIMEDOUT;
        public const int CURLE_OPERATION_TIMEOUTED = (int)CurlErrors.CURLE_OPERATION_TIMEOUTED;
        public const int CURLE_OUT_OF_MEMORY = (int)CurlErrors.CURLE_OUT_OF_MEMORY;
        public const int CURLE_PARTIAL_FILE = (int)CurlErrors.CURLE_PARTIAL_FILE;
        public const int CURLE_READ_ERROR = (int)CurlErrors.CURLE_READ_ERROR;
        public const int CURLE_RECV_ERROR = (int)CurlErrors.CURLE_RECV_ERROR;
        public const int CURLE_SEND_ERROR = (int)CurlErrors.CURLE_SEND_ERROR;
        public const int CURLE_SHARE_IN_USE = (int)CurlErrors.CURLE_SHARE_IN_USE;
        public const int CURLE_SSL_CACERT = (int)CurlErrors.CURLE_SSL_CACERT;
        public const int CURLE_SSL_CERTPROBLEM = (int)CurlErrors.CURLE_SSL_CERTPROBLEM;
        public const int CURLE_SSL_CIPHER = (int)CurlErrors.CURLE_SSL_CIPHER;
        public const int CURLE_SSL_CONNECT_ERROR = (int)CurlErrors.CURLE_SSL_CONNECT_ERROR;
        public const int CURLE_SSL_ENGINE_NOTFOUND = (int)CurlErrors.CURLE_SSL_ENGINE_NOTFOUND;
        public const int CURLE_SSL_ENGINE_SETFAILED = (int)CurlErrors.CURLE_SSL_ENGINE_SETFAILED;
        public const int CURLE_SSL_PEER_CERTIFICATE = (int)CurlErrors.CURLE_SSL_PEER_CERTIFICATE;
        public const int CURLE_SSL_PINNEDPUBKEYNOTMATCH = (int)CurlErrors.CURLE_SSL_PINNEDPUBKEYNOTMATCH;
        public const int CURLE_TELNET_OPTION_SYNTAX = (int)CurlErrors.CURLE_TELNET_OPTION_SYNTAX;
        public const int CURLE_TOO_MANY_REDIRECTS = (int)CurlErrors.CURLE_TOO_MANY_REDIRECTS;
        public const int CURLE_UNKNOWN_TELNET_OPTION = (int)CurlErrors.CURLE_UNKNOWN_TELNET_OPTION;
        public const int CURLE_UNSUPPORTED_PROTOCOL = (int)CurlErrors.CURLE_UNSUPPORTED_PROTOCOL;
        public const int CURLE_URL_MALFORMAT = (int)CurlErrors.CURLE_URL_MALFORMAT;
        public const int CURLE_URL_MALFORMAT_USER = (int)CurlErrors.CURLE_URL_MALFORMAT_USER;
        public const int CURLE_WRITE_ERROR = (int)CurlErrors.CURLE_WRITE_ERROR;
        public const int CURLE_FILESIZE_EXCEEDED = (int)CurlErrors.CURLE_FILESIZE_EXCEEDED;
        public const int CURLE_LDAP_INVALID_URL = (int)CurlErrors.CURLE_LDAP_INVALID_URL;
        public const int CURLE_FTP_SSL_FAILED = (int)CurlErrors.CURLE_FTP_SSL_FAILED;
        public const int CURLE_SSL_CACERT_BADFILE = (int)CurlErrors.CURLE_SSL_CACERT_BADFILE;
        public const int CURLE_SSH = (int)CurlErrors.CURLE_SSH;
        public const int CURLINFO_CONNECT_TIME = 3145733;
        /// <summary>
        /// Content length of download, read from Content-Length: field.
        /// </summary>
        public const int CURLINFO_CONTENT_LENGTH_DOWNLOAD = 3145743;
        public const int CURLINFO_CONTENT_LENGTH_UPLOAD = 3145744;
        public const int CURLINFO_CONTENT_TYPE = 1048594;
        public const int CURLINFO_EFFECTIVE_URL = 1048577;
        public const int CURLINFO_FILETIME = 2097166;
        public const int CURLINFO_HEADER_OUT = 2;
        public const int CURLINFO_HEADER_SIZE = 2097163;
        public const int CURLINFO_HTTP_CODE = 2097154;
        public const int CURLINFO_LASTONE = 49;
        public const int CURLINFO_NAMELOOKUP_TIME = 3145732;
        public const int CURLINFO_PRETRANSFER_TIME = 3145734;
        public const int CURLINFO_PRIVATE = 1048597;
        public const int CURLINFO_REDIRECT_COUNT = 2097172;
        public const int CURLINFO_REDIRECT_TIME = 3145747;

        /// <summary>
        /// Total size of issued requests.
        /// </summary>
        public const int CURLINFO_REQUEST_SIZE = 2097164;
        public const int CURLINFO_SIZE_DOWNLOAD = 3145736;
        public const int CURLINFO_SIZE_UPLOAD = 3145735;
        public const int CURLINFO_SPEED_DOWNLOAD = 3145737;
        public const int CURLINFO_SPEED_UPLOAD = 3145738;
        public const int CURLINFO_SSL_VERIFYRESULT = 2097165;
        public const int CURLINFO_STARTTRANSFER_TIME = 3145745;
        /// <summary>Total transaction time in seconds for last transfer.</summary>
        public const int CURLINFO_TOTAL_TIME = 3145731;
        public const int CURLMSG_DONE = 1;
        public const int CURLVERSION_NOW = 4;
        public const int CURLM_BAD_EASY_HANDLE = (int)CurlMultiErrors.CURLM_BAD_EASY_HANDLE;
        public const int CURLM_BAD_HANDLE = (int)CurlMultiErrors.CURLM_BAD_HANDLE;
        public const int CURLM_CALL_MULTI_PERFORM = (int)CurlMultiErrors.CURLM_CALL_MULTI_PERFORM;
        public const int CURLM_INTERNAL_ERROR = (int)CurlMultiErrors.CURLM_INTERNAL_ERROR;
        public const int CURLM_OK = (int)CurlMultiErrors.CURLM_OK;
        public const int CURLM_OUT_OF_MEMORY = (int)CurlMultiErrors.CURLM_OUT_OF_MEMORY;
        public const int CURLM_ADDED_ALREADY = (int)CurlMultiErrors.CURLM_ADDED_ALREADY;
        public const int CURLPROXY_HTTP = 0;
        public const int CURLPROXY_SOCKS4 = 4;
        public const int CURLPROXY_SOCKS5 = 5;
        public const int CURLSHOPT_NONE = 0;
        public const int CURLSHOPT_SHARE = 1;
        public const int CURLSHOPT_UNSHARE = 2;
        public const int CURL_HTTP_VERSION_1_0 = 1;
        public const int CURL_HTTP_VERSION_1_1 = 2;
        public const int CURL_HTTP_VERSION_NONE = 0;
        public const int CURL_LOCK_DATA_COOKIE = 2;
        public const int CURL_LOCK_DATA_DNS = 3;
        public const int CURL_LOCK_DATA_SSL_SESSION = 4;
        public const int CURL_NETRC_IGNORED = 0;
        public const int CURL_NETRC_OPTIONAL = 1;
        public const int CURL_NETRC_REQUIRED = 2;
        public const int CURL_SSLVERSION_DEFAULT = 0;
        public const int CURL_SSLVERSION_SSLv2 = 2;
        public const int CURL_SSLVERSION_SSLv3 = 3;
        public const int CURL_SSLVERSION_TLSv1 = 1;
        public const int CURL_TIMECOND_IFMODSINCE = 1;
        public const int CURL_TIMECOND_IFUNMODSINCE = 2;
        public const int CURL_TIMECOND_LASTMOD = 3;
        public const int CURL_TIMECOND_NONE = 0;
        public const int CURL_VERSION_IPV6 = 1;
        public const int CURL_VERSION_KERBEROS4 = 2;
        public const int CURL_VERSION_LIBZ = 8;
        public const int CURL_VERSION_SSL = 4;
        public const int CURLOPT_HTTPAUTH = 107;
        public const long CURLAUTH_ANY = 4294967279;
        public const long CURLAUTH_ANYSAFE = 4294967278;
        public const int CURLAUTH_BASIC = 1;
        public const int CURLAUTH_DIGEST = 2;
        public const int CURLAUTH_GSSNEGOTIATE = 4;
        public const int CURLAUTH_NONE = 0;
        public const int CURLAUTH_NTLM = 8;
        public const int CURLINFO_HTTP_CONNECTCODE = 2097174;
        public const int CURLOPT_FTP_CREATE_MISSING_DIRS = 110;
        public const int CURLOPT_PROXYAUTH = 111;
        public const int CURLINFO_HTTPAUTH_AVAIL = 2097175;
        public const int CURLINFO_RESPONSE_CODE = 2097154;
        public const int CURLINFO_PROXYAUTH_AVAIL = 2097176;
        public const int CURLOPT_FTP_RESPONSE_TIMEOUT = 112;
        public const int CURLOPT_IPRESOLVE = 113;
        public const int CURLOPT_MAXFILESIZE = 114;
        public const int CURL_IPRESOLVE_V4 = 1;
        public const int CURL_IPRESOLVE_V6 = 2;
        public const int CURL_IPRESOLVE_WHATEVER = 0;
        public const int CURLFTPSSL_ALL = 3;
        public const int CURLFTPSSL_CONTROL = 2;
        public const int CURLFTPSSL_NONE = 0;
        public const int CURLFTPSSL_TRY = 1;
        public const int CURLOPT_FTP_SSL = 119;
        public const int CURLOPT_NETRC_FILE = 10118;
        public const int CURLFTPAUTH_DEFAULT = 0;
        public const int CURLFTPAUTH_SSL = 1;
        public const int CURLFTPAUTH_TLS = 2;
        public const int CURLOPT_FTPSSLAUTH = 129;
        public const int CURLOPT_FTP_ACCOUNT = 10134;
        /// <summary>
        /// TRUE to disable TCP's Nagle algorithm, which tries to minimize the number of small packets on the network.
        /// </summary>
        public const int CURLOPT_TCP_NODELAY = 121;
        public const int CURLINFO_OS_ERRNO = 2097177;
        public const int CURLINFO_NUM_CONNECTS = 2097178;
        public const int CURLINFO_SSL_ENGINES = 4194331;
        public const int CURLINFO_COOKIELIST = 4194332;
        public const int CURLOPT_COOKIELIST = 10135;
        public const int CURLOPT_IGNORE_CONTENT_LENGTH = 136;
        public const int CURLOPT_FTP_SKIP_PASV_IP = 137;
        public const int CURLOPT_FTP_FILEMETHOD = 138;
        public const int CURLOPT_CONNECT_ONLY = 141;
        public const int CURLOPT_LOCALPORT = 139;
        public const int CURLOPT_LOCALPORTRANGE = 140;
        public const int CURLFTPMETHOD_MULTICWD = 1;
        public const int CURLFTPMETHOD_NOCWD = 2;
        public const int CURLFTPMETHOD_SINGLECWD = 3;
        public const int CURLINFO_FTP_ENTRY_PATH = 1048606;
        public const int CURLOPT_FTP_ALTERNATIVE_TO_USER = 10147;
        public const int CURLOPT_MAX_RECV_SPEED_LARGE = 30146;
        public const int CURLOPT_MAX_SEND_SPEED_LARGE = 30145;
        public const int CURLOPT_SSL_SESSIONID_CACHE = 150;
        public const int CURLMOPT_PIPELINING = 3;
        public const int CURLOPT_FTP_SSL_CCC = 154;
        public const int CURLOPT_SSH_AUTH_TYPES = 151;
        public const int CURLOPT_SSH_PRIVATE_KEYFILE = 10153;
        public const int CURLOPT_SSH_PUBLIC_KEYFILE = 10152;
        public const int CURLFTPSSL_CCC_ACTIVE = 2;
        public const int CURLFTPSSL_CCC_NONE = 0;
        public const int CURLFTPSSL_CCC_PASSIVE = 1;
        public const int CURLOPT_CONNECTTIMEOUT_MS = 156;
        public const int CURLOPT_HTTP_CONTENT_DECODING = 158;
        public const int CURLOPT_HTTP_TRANSFER_DECODING = 157;
        public const int CURLOPT_TIMEOUT_MS = 155;
        public const int CURLMOPT_MAXCONNECTS = 6;
        public const int CURLOPT_KRBLEVEL = 10063;
        public const int CURLOPT_NEW_DIRECTORY_PERMS = 160;
        public const int CURLOPT_NEW_FILE_PERMS = 159;
        public const int CURLOPT_APPEND = 50;
        public const int CURLOPT_DIRLISTONLY = 48;
        public const int CURLOPT_USE_SSL = 119;
        public const int CURLUSESSL_ALL = 3;
        public const int CURLUSESSL_CONTROL = 2;
        public const int CURLUSESSL_NONE = 0;
        public const int CURLUSESSL_TRY = 1;
        public const int CURLOPT_SSH_HOST_PUBLIC_KEY_MD5 = 10162;
        public const int CURLOPT_PROXY_TRANSFER_MODE = 166;
        public const int CURLPAUSE_ALL = 5;
        public const int CURLPAUSE_CONT = 0;
        public const int CURLPAUSE_RECV = 1;
        public const int CURLPAUSE_RECV_CONT = 0;
        public const int CURLPAUSE_SEND = 4;
        public const int CURLPAUSE_SEND_CONT = 0;
        public const int CURL_READFUNC_PAUSE = 268435457;
        public const int CURL_WRITEFUNC_PAUSE = 268435457;
        public const int CURLPROXY_SOCKS4A = 6;
        public const int CURLPROXY_SOCKS5_HOSTNAME = 7;
        public const int CURLINFO_REDIRECT_URL = 1048607;
        public const int CURLINFO_APPCONNECT_TIME = 3145761;
        public const int CURLINFO_PRIMARY_IP = 1048608;
        public const int CURLOPT_ADDRESS_SCOPE = 171;
        public const int CURLOPT_CRLFILE = 10169;
        public const int CURLOPT_ISSUERCERT = 10170;
        public const int CURLOPT_KEYPASSWD = 10026;
        public const int CURLSSH_AUTH_ANY = -1;
        public const int CURLSSH_AUTH_DEFAULT = -1;
        public const int CURLSSH_AUTH_HOST = 4;
        public const int CURLSSH_AUTH_KEYBOARD = 8;
        public const int CURLSSH_AUTH_NONE = 0;
        public const int CURLSSH_AUTH_PASSWORD = 2;
        public const int CURLSSH_AUTH_PUBLICKEY = 1;
        public const int CURLINFO_CERTINFO = 4194338;
        public const int CURLOPT_CERTINFO = 172;
        public const int CURLOPT_PASSWORD = 10174;
        public const int CURLOPT_POSTREDIR = 161;
        public const int CURLOPT_PROXYPASSWORD = 10176;
        public const int CURLOPT_PROXYUSERNAME = 10175;
        public const int CURLOPT_USERNAME = 10173;
        public const int CURL_REDIR_POST_301 = 1;
        public const int CURL_REDIR_POST_302 = 2;
        public const int CURL_REDIR_POST_ALL = 7;
        public const int CURLAUTH_DIGEST_IE = 16;
        public const int CURLINFO_CONDITION_UNMET = 2097187;
        public const int CURLOPT_NOPROXY = 10177;
        public const int CURLOPT_PROTOCOLS = 181;
        public const int CURLOPT_REDIR_PROTOCOLS = 182;
        public const int CURLOPT_SOCKS5_GSSAPI_NEC = 180;
        public const int CURLOPT_SOCKS5_GSSAPI_SERVICE = 10179;
        public const int CURLOPT_TFTP_BLKSIZE = 178;
        public const int CURLPROTO_ALL = -1;
        public const int CURLPROTO_DICT = 512;
        public const int CURLPROTO_FILE = 1024;
        public const int CURLPROTO_FTP = 4;
        public const int CURLPROTO_FTPS = 8;
        public const int CURLPROTO_HTTP = 1;
        public const int CURLPROTO_HTTPS = 2;
        public const int CURLPROTO_LDAP = 128;
        public const int CURLPROTO_LDAPS = 256;
        public const int CURLPROTO_SCP = 16;
        public const int CURLPROTO_SFTP = 32;
        public const int CURLPROTO_TELNET = 64;
        public const int CURLPROTO_TFTP = 2048;
        public const int CURLPROTO_IMAP = 4096;
        public const int CURLPROTO_IMAPS = 8192;
        public const int CURLPROTO_POP3 = 16384;
        public const int CURLPROTO_POP3S = 32768;
        public const int CURLPROTO_RTSP = 262144;
        public const int CURLPROTO_SMTP = 65536;
        public const int CURLPROTO_SMTPS = 131072;
        public const int CURLPROTO_RTMP = 524288;
        public const int CURLPROTO_RTMPE = 2097152;
        public const int CURLPROTO_RTMPS = 8388608;
        public const int CURLPROTO_RTMPT = 1048576;
        public const int CURLPROTO_RTMPTE = 4194304;
        public const int CURLPROTO_RTMPTS = 16777216;
        public const int CURLPROTO_GOPHER = 33554432;
        public const int CURLPROTO_SMB = 67108864;
        public const int CURLPROTO_SMBS = 134217728;
        public const int CURLPROXY_HTTP_1_0 = 1;
        public const int CURLFTP_CREATE_DIR = 1;
        public const int CURLFTP_CREATE_DIR_NONE = 0;
        public const int CURLFTP_CREATE_DIR_RETRY = 2;
        public const int CURLOPT_SSH_KNOWNHOSTS = 10183;
        public const int CURLINFO_RTSP_CLIENT_CSEQ = 2097189;
        public const int CURLINFO_RTSP_CSEQ_RECV = 2097191;
        public const int CURLINFO_RTSP_SERVER_CSEQ = 2097190;
        public const int CURLINFO_RTSP_SESSION_ID = 1048612;
        public const int CURLOPT_FTP_USE_PRET = 188;
        public const int CURLOPT_MAIL_FROM = 10186;
        public const int CURLOPT_MAIL_RCPT = 10187;
        public const int CURLOPT_RTSP_CLIENT_CSEQ = 193;
        public const int CURLOPT_RTSP_REQUEST = 189;
        public const int CURLOPT_RTSP_SERVER_CSEQ = 194;
        public const int CURLOPT_RTSP_SESSION_ID = 10190;
        public const int CURLOPT_RTSP_STREAM_URI = 10191;
        public const int CURLOPT_RTSP_TRANSPORT = 10192;
        public const int CURL_RTSPREQ_ANNOUNCE = 3;
        public const int CURL_RTSPREQ_DESCRIBE = 2;
        public const int CURL_RTSPREQ_GET_PARAMETER = 8;
        public const int CURL_RTSPREQ_OPTIONS = 1;
        public const int CURL_RTSPREQ_PAUSE = 6;
        public const int CURL_RTSPREQ_PLAY = 5;
        public const int CURL_RTSPREQ_RECEIVE = 11;
        public const int CURL_RTSPREQ_RECORD = 10;
        public const int CURL_RTSPREQ_SET_PARAMETER = 9;
        public const int CURL_RTSPREQ_SETUP = 4;
        public const int CURL_RTSPREQ_TEARDOWN = 7;
        public const int CURLINFO_LOCAL_IP = 1048617;
        public const int CURLINFO_LOCAL_PORT = 2097194;
        public const int CURLINFO_PRIMARY_PORT = 2097192;
        public const int CURLOPT_FNMATCH_FUNCTION = 20200;
        public const int CURLOPT_WILDCARDMATCH = 197;
        public const int CURL_FNMATCHFUNC_FAIL = 2;
        public const int CURL_FNMATCHFUNC_MATCH = 0;
        public const int CURL_FNMATCHFUNC_NOMATCH = 1;
        public const long CURLAUTH_ONLY = 2147483648;
        public const int CURLOPT_RESOLVE = 10203;
        public const int CURLOPT_TLSAUTH_PASSWORD = 10205;
        public const int CURLOPT_TLSAUTH_TYPE = 10206;
        public const int CURLOPT_TLSAUTH_USERNAME = 10204;
        public const int CURL_TLSAUTH_SRP = 1;
        public const int CURLOPT_ACCEPT_ENCODING = 10102;
        public const int CURLOPT_TRANSFER_ENCODING = 207;
        public const int CURLAUTH_NTLM_WB = 32;
        public const int CURLGSSAPI_DELEGATION_FLAG = 2;
        public const int CURLGSSAPI_DELEGATION_POLICY_FLAG = 1;
        public const int CURLOPT_GSSAPI_DELEGATION = 210;
        public const int CURLOPT_ACCEPTTIMEOUT_MS = 212;
        public const int CURLOPT_DNS_SERVERS = 10211;
        public const int CURLOPT_MAIL_AUTH = 10217;
        public const int CURLOPT_SSL_OPTIONS = 216;
        public const int CURLOPT_TCP_KEEPALIVE = 213;
        public const int CURLOPT_TCP_KEEPIDLE = 214;
        public const int CURLOPT_TCP_KEEPINTVL = 215;
        public const int CURLSSLOPT_ALLOW_BEAST = 1;
        public const int CURL_REDIR_POST_303 = 4;
        public const int CURLSSH_AUTH_AGENT = 16;
        public const int CURLMOPT_CHUNK_LENGTH_PENALTY_SIZE = 30010;
        public const int CURLMOPT_CONTENT_LENGTH_PENALTY_SIZE = 30009;
        public const int CURLMOPT_MAX_HOST_CONNECTIONS = 7;
        public const int CURLMOPT_MAX_PIPELINE_LENGTH = 8;
        public const int CURLMOPT_MAX_TOTAL_CONNECTIONS = 13;
        public const int CURLOPT_SASL_IR = 218;
        public const int CURLOPT_DNS_INTERFACE = 10221;
        public const int CURLOPT_DNS_LOCAL_IP4 = 10222;
        public const int CURLOPT_DNS_LOCAL_IP6 = 10223;
        public const int CURLOPT_XOAUTH2_BEARER = 10220;
        public const int CURL_HTTP_VERSION_2_0 = 3;
        public const int CURL_VERSION_HTTP2 = 65536;
        public const int CURLOPT_LOGIN_OPTIONS = 10224;
        public const int CURL_SSLVERSION_TLSv1_0 = 4;
        public const int CURL_SSLVERSION_TLSv1_1 = 5;
        public const int CURL_SSLVERSION_TLSv1_2 = 6;
        public const int CURLOPT_EXPECT_100_TIMEOUT_MS = 227;
        public const int CURLOPT_SSL_ENABLE_ALPN = 226;
        public const int CURLOPT_SSL_ENABLE_NPN = 225;
        public const int CURLHEADER_SEPARATE = 1;
        public const int CURLHEADER_UNIFIED = 0;
        public const int CURLOPT_HEADEROPT = 229;
        public const int CURLOPT_PROXYHEADER = 10228;
        public const int CURLAUTH_NEGOTIATE = 4;
        public const int CURLOPT_PINNEDPUBLICKEY = 10230;
        public const int CURLOPT_UNIX_SOCKET_PATH = 10231;
        public const int CURLOPT_SSL_VERIFYSTATUS = 232;
        public const int CURLOPT_PATH_AS_IS = 234;
        public const int CURLOPT_SSL_FALSESTART = 233;
        public const int CURL_HTTP_VERSION_2 = 3;
        public const int CURLOPT_PIPEWAIT = 237;
        public const int CURLOPT_PROXY_SERVICE_NAME = 10235;
        public const int CURLOPT_SERVICE_NAME = 10236;
        public const int CURLPIPE_NOTHING = 0;
        public const int CURLPIPE_HTTP1 = 1;
        public const int CURLPIPE_MULTIPLEX = 2;
        public const int CURLSSLOPT_NO_REVOKE = 2;
        public const int CURLOPT_DEFAULT_PROTOCOL = 10238;
        public const int CURLOPT_STREAM_WEIGHT = 239;
        public const int CURLMOPT_PUSHFUNCTION = 20014;
        public const int CURL_PUSH_OK = 0;
        public const int CURL_PUSH_DENY = 1;
        public const int CURL_HTTP_VERSION_2TLS = 4;
        public const int CURLOPT_TFTP_NO_OPTIONS = 242;
        public const int CURL_HTTP_VERSION_2_PRIOR_KNOWLEDGE = 5;
        public const int CURLOPT_CONNECT_TO = 10243;
        public const int CURLOPT_TCP_FASTOPEN = 244;
        public const int CURLOPT_SAFE_UPLOAD = -1;

        #endregion

        #region Helpers

        static bool TryProcessMethodFromStream(PhpValue value, ProcessMethod @default, ref ProcessMethod processing, bool readable = false)
        {
            if (Operators.IsSet(value))
            {
                var stream = TryProcessMethodFromStream(value, readable);
                if (stream != null)
                {
                    processing = new ProcessMethod(stream);
                }
                else
                {
                    return false; // failure
                }
            }
            else
            {
                processing = @default;
            }

            return true;
        }

        static PhpStream TryProcessMethodFromStream(PhpValue value, bool readable = false)
        {
            if (Operators.IsSet(value))
            {
                var stream = value.AsObject() as PhpStream;
                if (stream != null && (readable ? stream.CanRead : stream.CanWrite))
                {
                    return stream;
                }
                else
                {
                    return null; // failure
                }
            }

            return null;
        }

        static bool TryProcessMethodFromCallable(PhpValue value, ProcessMethod @default, ref ProcessMethod processing)
        {
            if (Operators.IsSet(value))
            {
                var callable = value.AsCallable();
                if (callable != null)
                {
                    processing = new ProcessMethod(callable);
                }
                else
                {
                    return false; // failure
                }
            }
            else
            {
                processing = @default;
            }

            return true;
        }

        internal static bool TrySetOption(this CURLResource ch, int option, PhpValue value)
        {
            switch (option)
            {
                case CURLOPT_URL: return (ch.Url = value.AsString()) != null;
                case CURLOPT_DEFAULT_PROTOCOL: return (ch.DefaultSheme = value.AsString()) != null;
                case CURLOPT_HTTPGET: if (value.ToBoolean()) { ch.Method = WebRequestMethods.Http.Get; } break;
                case CURLOPT_POST: if (value.ToBoolean()) { ch.Method = WebRequestMethods.Http.Post; } break;
                case CURLOPT_PUT: if (value.ToBoolean()) { ch.Method = WebRequestMethods.Http.Put; } break;
                case CURLOPT_NOBODY: if (value.ToBoolean()) { ch.Method = WebRequestMethods.Http.Head; } break;
                case CURLOPT_CUSTOMREQUEST: return (ch.Method = value.AsString()) != null;
                case CURLOPT_POSTFIELDS: ch.PostFields = value.GetValue().DeepCopy(); break;
                case CURLOPT_FOLLOWLOCATION: ch.FollowLocation = value.ToBoolean(); break;
                case CURLOPT_MAXREDIRS: ch.MaxRedirects = (int)value.ToLong(); break;
                case CURLOPT_REFERER: return SetOption<CurlOption_Referer, string>(ch, value.AsString());
                case CURLOPT_RETURNTRANSFER:
                    ch.ProcessingResponse = value.ToBoolean()
                        ? ProcessMethod.Return
                        : ProcessMethod.StdOut;
                    break;
                case CURLOPT_HEADER:
                    ch.ProcessingHeaders = value.ToBoolean()
                        ? ProcessMethod.StdOut // NOTE: if ProcessingResponse is RETURN, RETURN headers as well
                        : ProcessMethod.Ignore;
                    break;
                case CURLOPT_HTTPHEADER: return SetOption<CurlOption_Headers, PhpArray>(ch, value.ToArray().DeepCopy());
                case CURLOPT_ENCODING: return SetOption<CurlOption_AcceptEncoding, string>(ch, value.ToStringOrNull().EmptyToNull());
                case CURLOPT_COOKIE: return (ch.CookieHeader = value.AsString()) != null;
<<<<<<< HEAD
                case CURLOPT_COOKIEFILE: ch.CookieContainer ??= new CookieContainer(); break;
                case CURLOPT_COOKIEJAR: return TryProcessMethodFromStream(value, ProcessMethod.Ignore, ref ch.ProcessingCookieJar);
=======
                case CURLOPT_COOKIEFILE: ch.CookieContainer ??= new CookieContainer(); break;    // TODO: load netscape-like cookies from file if an existing file is specified 
                case CURLOPT_COOKIEJAR: return SetOption<CurlOption_CookieJar, string>(ch, value.ToStringOrNull().EmptyToNull());
>>>>>>> 766e3a56

                case CURLOPT_FILE: return TryProcessMethodFromStream(value, ProcessMethod.StdOut, ref ch.ProcessingResponse);
                case CURLOPT_INFILE: return TryProcessMethodFromStream(value, ProcessMethod.Ignore, ref ch.ProcessingRequest, readable: true);
                case CURLOPT_WRITEHEADER: return TryProcessMethodFromStream(value, ProcessMethod.Ignore, ref ch.ProcessingHeaders);
                //case CURLOPT_STDERR: return TryProcessMethodFromStream(value, ProcessMethod.Ignore, ref ch.ProcessingErr);

                case CURLOPT_HEADERFUNCTION: return TryProcessMethodFromCallable(value, ProcessMethod.Ignore, ref ch.ProcessingHeaders);
                case CURLOPT_WRITEFUNCTION: return TryProcessMethodFromCallable(value, ProcessMethod.StdOut, ref ch.ProcessingResponse);
                //case CURLOPT_READFUNCTION:
                //case CURLOPT_PROGRESSFUNCTION:

                case CURLOPT_USERAGENT: return SetOption<CurlOption_UserAgent, string>(ch, value.AsString());
                case CURLOPT_BINARYTRANSFER: break;   // no effect
                case CURLOPT_TCP_NODELAY: ch.SetOption(new CurlOption_DisableTcpNagle { OptionValue = value.ToBoolean() }); break;
                case CURLOPT_PRIVATE: ch.SetOption(new CurlOption_Private { OptionValue = value.GetValue().DeepCopy() }); break;
                case CURLOPT_TIMEOUT: { if (value.IsLong(out long l)) ch.Timeout = (int)l * 1000; break; }
                case CURLOPT_TIMEOUT_MS: { if (value.IsLong(out long l)) ch.Timeout = (int)l; break; }
                case CURLOPT_CONNECTTIMEOUT: break;      // TODO: is there an alternative in .NET ?
                case CURLOPT_CONNECTTIMEOUT_MS: break;   // TODO: is there an alternative in .NET ?
                case CURLOPT_BUFFERSIZE:
                    {
                        if (value.IsLong(out long l) && l < int.MaxValue && l >= 0)
                        {
                            ch.BufferSize = (int)l;
                            return true;
                        }
                        return false;
                    }
                case CURLOPT_EXPECT_100_TIMEOUT_MS: { if (value.IsLong(out long l)) ch.ContinueTimeout = (int)l; break; }
                case CURLOPT_HTTP_VERSION:
                    {
                        Version protocol;

                        switch ((int)value.ToLong())
                        {
                            case CURL_HTTP_VERSION_NONE: ch.RemoveOption<CurlOption_ProtocolVersion>(); return true;
                            case CURL_HTTP_VERSION_1_0: protocol = HttpVersion.Version10; break;
                            case CURL_HTTP_VERSION_1_1: protocol = HttpVersion.Version11; break;
                            case CURL_HTTP_VERSION_2_0: // == CURL_HTTP_VERSION_2:
                            case CURL_HTTP_VERSION_2TLS: protocol = new Version(2, 0); break; // HttpVersion.Version20
                            default: return false;
                        }

                        return SetOption<CurlOption_ProtocolVersion, Version>(ch, protocol);
                    }

                case CURLOPT_USERNAME: ch.Username = value.ToString(); break;
                case CURLOPT_USERPWD: (ch.Username, ch.Password) = SplitUserPwd(value.ToString()); break;
                // case CURLOPT_PROXYAUTH:
                // case CURLOPT_PROXY_SERVICE_NAME:
                case CURLOPT_PROXYTYPE:
                    // only http supported now
                    switch ((int)value.ToLong())
                    {
                        case CURLPROXY_HTTP:
                            ch.ProxyType = "http";
                            break;
                        default:
                            PhpException.ArgumentValueNotSupported(nameof(option), nameof(CURLOPT_PROXYTYPE));
                            break;
                    }
                    break;
                case CURLOPT_PROXY:
                    (ch.ProxyType, ch.ProxyUsername, ch.ProxyPassword, ch.ProxyHost, ch.ProxyPort) = ParseProxy(value.ToString());
                    break;
                case CURLOPT_PROXYPORT:
                    ch.ProxyPort = (int)value.ToLong();
                    break;
                case CURLOPT_PROXYUSERPWD:
                    string[] auth = value.ToString().Split(':');
                    if (auth.Length != 2)
                    {
                        PhpException.InvalidArgument(nameof(CURLOPT_PROXYUSERPWD));
                    }
                    ch.ProxyUsername = auth[0];
                    ch.ProxyPassword = auth[1];
                    break;
                case CURLOPT_PROTOCOLS: ch.Protocols = (int)value.ToLong(); break;
                case CURLOPT_REDIR_PROTOCOLS:
                    PhpException.ArgumentValueNotSupported(nameof(option), nameof(CURLOPT_REDIR_PROTOCOLS));
                    break;

                case CURLOPT_SSL_VERIFYHOST:
                case CURLOPT_SSL_VERIFYPEER:
                case CURLOPT_SSL_VERIFYSTATUS:
                    // always enabled
                    break;

                case CURLINFO_HEADER_OUT: ch.StoreRequestHeaders = value.ToBoolean(); break;
                case CURLOPT_VERBOSE: ch.Verbose = value.ToBoolean(); break;
                case CURLOPT_STDERR: ch.VerboseOutput = TryProcessMethodFromStream(value); return ch.VerboseOutput != null || Operators.IsEmpty(value);
                case CURLOPT_FAILONERROR: ch.FailOnError = value.ToBoolean(); break;

                case CURLOPT_FRESH_CONNECT: break; // ignored, let the system decide
                case CURLOPT_FORBID_REUSE: break; // ignored for now, Dispose() always

                //
                default:
                    PhpException.ArgumentValueNotSupported(nameof(option), TryGetOptionName(option));
                    return false;
            }

            return true;
        }

        /// <summary>
        /// Lookups the constant name (CURLOPT_*) with given value.
        /// </summary>
        static string TryGetOptionName(int optionValue)
        {
            var field = typeof(CURLConstants).GetFields()
                .Where(f => f.Name.StartsWith("CURLOPT_", StringComparison.Ordinal))
                .First(f =>
                {
                    var fval = f.GetRawConstantValue();
                    return (fval is int i && i == optionValue);
                });

            return field != null ? field.Name : optionValue.ToString();
        }

        static (string username, string password) SplitUserPwd(string value)
        {
            int colPos = value.IndexOf(':');
            if (colPos == -1)
            {
                return (value, string.Empty);
            }
            else
            {
                return (value.Substring(0, colPos), value.Substring(colPos + 1));
            }
        }

        static (string scheme, string username, string password, string host, int port) ParseProxy(string proxy)
        {
            string proxy_string = Regex.Replace(proxy, @"\s+", "");

            string scheme = "http";
            string username = "";
            string password = "";
            string host = "";
            int port = 1080;

            if (proxy_string.IndexOf("://") != -1)
            {
                string[] pair = Regex.Split(proxy_string, "://");
                scheme = pair[0];
                proxy_string = pair[1];
            }

            string host_string = proxy_string;

            if (proxy_string.IndexOf("@") != -1)
            {
                string[] pair = Regex.Split(proxy_string, "@");
                host_string = pair[1];

                string[] auth = Regex.Split(pair[0], ":");
                username = auth[0];
                if (auth.Length == 2)
                {
                    password = auth[1];
                }
            }

            string[] address = Regex.Split(host_string, ":");

            host = address[0];

            if (address.Length == 2)
            {
                if (int.TryParse(address[1].TrimEnd('/'), out var p))
                {
                    port = p;
                }
            }

            return (scheme, username, password, host, port);
        }

        internal static bool TryGetOption(this CURLResource ch, int option, out PhpValue value)
        {
            switch (option)
            {
                default:
                    value = PhpValue.Null;
                    return false;
            }
        }

        /// <summary>
        /// Sets cURL option.
        /// </summary>
        static bool SetOption<TOption, TValue>(CURLResource resource, TValue value)
            where TOption : CurlOption<HttpWebRequest, TValue>, new()
            where TValue : class
        {
            if (value != null)
            {
                resource.SetOption<TOption>(new TOption() { OptionValue = value });
                return true;
            }

            //
            return false;
        }

        internal static string GetErrorString(this CurlMultiErrors err)
        {
            return Resources.ResourceManager.GetString(err.ToString()) ?? Resources.UnknownError;
        }

        /// <summary>Empty string is converted to <c>null</c>.</summary>
        static string EmptyToNull(this string str) => string.IsNullOrEmpty(str) ? null : str;

        /// <summary>
        /// Writes message to the verbose output, if verboseis enabled.
        /// </summary>
        /// <param name="ch"></param>
        /// <param name="message"></param>
        internal static void VerboseOutput(this CURLResource ch, string message)
        {
            if (ch.Verbose)
            {
                if (ch.VerboseOutput != null)
                {
                    ch.VerboseOutput.WriteString(message);
                    ch.VerboseOutput.WriteString(Environment.NewLine);
                }
                else
                {
                    System.Diagnostics.Trace.WriteLine("cURL: " + message);
                }
            }
        }

        #endregion
    }

    #region ICurlOption // cURL option setters

    /// <summary>
    /// An actual cURL option value.
    /// </summary>
    interface ICurlOption : IEquatable<ICurlOption>
    {
        int OptionId { get; }

        void Apply(WebRequest request);
    }

    /// <summary>
    /// An actual cURL option value for specific <see cref="WebRequest"/> (ftp, http, ...) with a value.
    /// </summary>
    /// <typeparam name="TRequest">Type of <see cref="WebRequest"/>.</typeparam>
    /// <typeparam name="TValue">Option value type.</typeparam>
    abstract class CurlOption<TRequest, TValue> : ICurlOption where TRequest : WebRequest
    {
        public abstract int OptionId { get; }

        public TValue OptionValue { get; set; }

        void ICurlOption.Apply(WebRequest request)
        {
            if (request is TRequest r)
            {
                Apply(r);
            }
            else
            {
                throw new ArgumentException();
            }
        }

        public abstract void Apply(TRequest request);

        bool IEquatable<ICurlOption>.Equals(ICurlOption other)
        {
            return other != null && other.OptionId == OptionId;
        }
    }

    sealed class CurlOption_UserAgent : CurlOption<HttpWebRequest, string>
    {
        public override int OptionId => CURLConstants.CURLOPT_USERAGENT;
        public override void Apply(HttpWebRequest request) => request.UserAgent = this.OptionValue;
    }

    sealed class CurlOption_Referer : CurlOption<HttpWebRequest, string>
    {
        public override int OptionId => CURLConstants.CURLOPT_REFERER;
        public override void Apply(HttpWebRequest request) => request.Referer = this.OptionValue;
    }

    sealed class CurlOption_ProtocolVersion : CurlOption<HttpWebRequest, Version>
    {
        public override int OptionId => CURLConstants.CURLOPT_HTTP_VERSION;
        public override void Apply(HttpWebRequest request) => request.ProtocolVersion = this.OptionValue;
    }

    sealed class CurlOption_Private : CurlOption<WebRequest, PhpValue>
    {
        public override int OptionId => CURLConstants.CURLOPT_PRIVATE;
        public override void Apply(WebRequest request) { }
    }

    /// <summary>
    /// Controls the "Accept-Encoding" header.
    /// </summary>
    sealed class CurlOption_AcceptEncoding : CurlOption<HttpWebRequest, string>
    {
        public override int OptionId => CURLConstants.CURLOPT_ACCEPT_ENCODING;

        public override void Apply(HttpWebRequest request)
        {
            request.Headers.Set(HttpRequestHeader.AcceptEncoding, this.OptionValue);
        }
    }

    /// <summary>
    /// Headers to be send with the request.
    /// Keys of the array are ignored, values are in form of <c>header-name: value</c>
    /// </summary>
    sealed class CurlOption_Headers : CurlOption<HttpWebRequest, PhpArray>
    {
        public override int OptionId => CURLConstants.CURLOPT_HTTPHEADER;

        public override void Apply(HttpWebRequest request)
        {
            foreach (var value in this.OptionValue)
            {
                if (value.Value.IsString(out var header))
                {
                    // split into name:value once
                    string header_name, header_value;

                    var colpos = header.IndexOf(':');
                    if (colpos >= 0)
                    {
                        header_name = header.Remove(colpos);
                        header_value = header.Substring(colpos + 1);
                    }
                    else
                    {
                        header_name = header;
                        header_value = string.Empty;
                    }

                    // set the header,
                    // replace previously set header or remove header with no value

                    if (header_value.Length != 0)
                    {
                        request.Headers.Set(header_name, header_value);
                    }
                    else
                    {
                        request.Headers.Remove(header_name);
                    }
                }
            }
        }
    }

    sealed class CurlOption_DisableTcpNagle : CurlOption<HttpWebRequest, bool>
    {
        public override int OptionId => CURLConstants.CURLOPT_TCP_NODELAY;
        public override void Apply(HttpWebRequest request) => request.ServicePoint.UseNagleAlgorithm = !OptionValue;
    }

    /// <summary>
    /// Provides value of <see cref="CURLConstants.CURLOPT_COOKIEJAR"/> option.
    /// </summary>
    sealed class CurlOption_CookieJar : CurlOption<HttpWebRequest, string>
    {
        public override int OptionId => CURLConstants.CURLOPT_COOKIEJAR;
        public override void Apply(HttpWebRequest request)
        {
            // invoked when initializing WebRequest
            // do nothing
        }

        public void PrintCookies(Context ctx, CURLResource resource)
        {
            // called when cURL resource is being disposed
            // output the cookies:
            
            Stream output;
            
            if (string.Equals(OptionValue, "-", StringComparison.Ordinal))
            {
                // current script output:
                output = ctx.OutputStream;
            }
            else
            {
                // PHP-compliant file resolve function:
                output = PhpStream.Open(ctx, OptionValue, "w", StreamOpenOptions.Empty, StreamContext.Default)?.RawStream;
            }

            if (output != null)
            {
                // TODO: output the cookies in netscape style
                // - resource.Result?.Cookies
                // or do we have to combine the request cookies with response cookies?
                // - new CookieCollection( resource.CookieContainer ).Add( resource.Result.Cookies );
            }
        }
    }

    #endregion

    static class HttpHeaders
    {
        /// <summary>
        /// Gets response status header (the first line),
        /// ASCII only, in form of <c>HTTP/X.X CODE DESCRIPTION</c>.
        /// </summary>
        public static string StatusHeader(HttpWebResponse response) => $"HTTP/{response.ProtocolVersion.ToString(2)} {(int)response.StatusCode} {response.StatusDescription}";

        public const string HeaderSeparator = "\r\n";

        public static string HeaderString(HttpWebRequest req)
        {
            return $"{req.Method} {req.RequestUri.PathAndQuery} HTTP/{req.ProtocolVersion.ToString(2)}\r\nHost: {req.Host}\r\n{req.Headers.ToString()}\r\n";
        }
    }

    #region CurlErrors

    /// <summary>
    /// <c>CURLE_</c> constants.
    /// </summary>
    public enum CurlErrors
    {
        CURLE_ABORTED_BY_CALLBACK = 42,
        CURLE_BAD_CALLING_ORDER = 44,
        CURLE_BAD_CONTENT_ENCODING = 61,
        CURLE_BAD_DOWNLOAD_RESUME = 36,
        CURLE_BAD_FUNCTION_ARGUMENT = 43,
        CURLE_BAD_PASSWORD_ENTERED = 46,
        CURLE_COULDNT_CONNECT = 7,
        CURLE_COULDNT_RESOLVE_HOST = 6,
        CURLE_COULDNT_RESOLVE_PROXY = 5,
        CURLE_FAILED_INIT = 2,
        CURLE_FILE_COULDNT_READ_FILE = 37,
        CURLE_FTP_ACCESS_DENIED = 9,
        CURLE_FTP_BAD_DOWNLOAD_RESUME = 36,
        CURLE_FTP_CANT_GET_HOST = 15,
        CURLE_FTP_CANT_RECONNECT = 16,
        CURLE_FTP_COULDNT_GET_SIZE = 32,
        CURLE_FTP_COULDNT_RETR_FILE = 19,
        CURLE_FTP_COULDNT_SET_ASCII = 29,
        CURLE_FTP_COULDNT_SET_BINARY = 17,
        CURLE_FTP_COULDNT_STOR_FILE = 25,
        CURLE_FTP_COULDNT_USE_REST = 31,
        CURLE_FTP_PARTIAL_FILE = 18,
        CURLE_FTP_PORT_FAILED = 30,
        CURLE_FTP_QUOTE_ERROR = 21,
        CURLE_FTP_USER_PASSWORD_INCORRECT = 10,
        CURLE_FTP_WEIRD_227_FORMAT = 14,
        CURLE_FTP_WEIRD_PASS_REPLY = 11,
        CURLE_FTP_WEIRD_PASV_REPLY = 13,
        CURLE_FTP_WEIRD_SERVER_REPLY = 8,
        CURLE_FTP_WEIRD_USER_REPLY = 12,
        CURLE_FTP_WRITE_ERROR = 20,
        CURLE_FUNCTION_NOT_FOUND = 41,
        CURLE_GOT_NOTHING = 52,
        CURLE_HTTP_NOT_FOUND = 22,
        CURLE_HTTP_PORT_FAILED = 45,
        CURLE_HTTP_POST_ERROR = 34,
        CURLE_HTTP_RANGE_ERROR = 33,
        CURLE_HTTP_RETURNED_ERROR = 22,
        CURLE_LDAP_CANNOT_BIND = 38,
        CURLE_LDAP_SEARCH_FAILED = 39,
        CURLE_LIBRARY_NOT_FOUND = 40,
        CURLE_MALFORMAT_USER = 24,
        CURLE_OBSOLETE = 50,
        CURLE_OK = 0,
        CURLE_OPERATION_TIMEDOUT = 28,
        CURLE_OPERATION_TIMEOUTED = 28,
        CURLE_OUT_OF_MEMORY = 27,
        CURLE_PARTIAL_FILE = 18,
        CURLE_READ_ERROR = 26,
        CURLE_RECV_ERROR = 56,
        CURLE_SEND_ERROR = 55,
        CURLE_SHARE_IN_USE = 57,
        CURLE_SSL_CACERT = 60,
        CURLE_SSL_CERTPROBLEM = 58,
        CURLE_SSL_CIPHER = 59,
        CURLE_SSL_CONNECT_ERROR = 35,
        CURLE_SSL_ENGINE_NOTFOUND = 53,
        CURLE_SSL_ENGINE_SETFAILED = 54,
        CURLE_SSL_PEER_CERTIFICATE = 51,
        CURLE_SSL_PINNEDPUBKEYNOTMATCH = 90,
        CURLE_TELNET_OPTION_SYNTAX = 49,
        CURLE_TOO_MANY_REDIRECTS = 47,
        CURLE_UNKNOWN_TELNET_OPTION = 48,
        CURLE_UNSUPPORTED_PROTOCOL = 1,
        CURLE_URL_MALFORMAT = 3,
        CURLE_URL_MALFORMAT_USER = 4,
        CURLE_WRITE_ERROR = 23,
        CURLE_FILESIZE_EXCEEDED = 63,
        CURLE_LDAP_INVALID_URL = 62,
        CURLE_FTP_SSL_FAILED = 64,
        CURLE_SSL_CACERT_BADFILE = 77,
        CURLE_SSH = 79,
    }

    #endregion

    #region CurlMultiErrors

    /// <summary>
    /// <c>CURLM_*</c> constants.
    /// </summary>
    /// <remarks>The names correspond to resources, see <see cref="Resources"/>.</remarks>
    public enum CurlMultiErrors
    {
        CURLM_OK = 0,
        CURLM_BAD_HANDLE = 1,
        CURLM_BAD_EASY_HANDLE = 2,
        CURLM_OUT_OF_MEMORY = 3,
        CURLM_INTERNAL_ERROR = 4,
        CURLM_ADDED_ALREADY = 7,
        CURLM_CALL_MULTI_PERFORM = -1,
    }

    #endregion
}<|MERGE_RESOLUTION|>--- conflicted
+++ resolved
@@ -611,13 +611,8 @@
                 case CURLOPT_HTTPHEADER: return SetOption<CurlOption_Headers, PhpArray>(ch, value.ToArray().DeepCopy());
                 case CURLOPT_ENCODING: return SetOption<CurlOption_AcceptEncoding, string>(ch, value.ToStringOrNull().EmptyToNull());
                 case CURLOPT_COOKIE: return (ch.CookieHeader = value.AsString()) != null;
-<<<<<<< HEAD
-                case CURLOPT_COOKIEFILE: ch.CookieContainer ??= new CookieContainer(); break;
-                case CURLOPT_COOKIEJAR: return TryProcessMethodFromStream(value, ProcessMethod.Ignore, ref ch.ProcessingCookieJar);
-=======
                 case CURLOPT_COOKIEFILE: ch.CookieContainer ??= new CookieContainer(); break;    // TODO: load netscape-like cookies from file if an existing file is specified 
                 case CURLOPT_COOKIEJAR: return SetOption<CurlOption_CookieJar, string>(ch, value.ToStringOrNull().EmptyToNull());
->>>>>>> 766e3a56
 
                 case CURLOPT_FILE: return TryProcessMethodFromStream(value, ProcessMethod.StdOut, ref ch.ProcessingResponse);
                 case CURLOPT_INFILE: return TryProcessMethodFromStream(value, ProcessMethod.Ignore, ref ch.ProcessingRequest, readable: true);

﻿using System;
using System.Collections.Generic;
using System.Linq;
using System.Text;
using System.Threading.Tasks;
using Microsoft.CodeAnalysis.Text;
using Devsense.PHP.Text;
using Devsense.PHP.Syntax.Ast;
using Devsense.PHP.Syntax;
using System.Diagnostics;
using System.Collections.Immutable;
using Pchp.CodeAnalysis.Symbols;
using Microsoft.CodeAnalysis;

namespace Pchp.CodeAnalysis
{
    public static class AstUtils
    {
        internal static Operations CompoundOpToBinaryOp(Operations op)
        {
            switch (op)
            {
                case Operations.AssignAdd: return Operations.Add;
                case Operations.AssignAnd: return Operations.BitAnd;
                case Operations.AssignAppend: return Operations.Concat;
                case Operations.AssignDiv: return Operations.Div;
                case Operations.AssignMod: return Operations.Mod;
                case Operations.AssignMul: return Operations.Mul;
                case Operations.AssignOr: return Operations.BitOr;
                case Operations.AssignPow: return Operations.Pow;
                case Operations.AssignPrepend: return Operations.Concat;
                case Operations.AssignShiftLeft: return Operations.ShiftLeft;
                case Operations.AssignShiftRight: return Operations.ShiftRight;
                case Operations.AssignSub: return Operations.Sub;
                case Operations.AssignXor: return Operations.BitXor;
                case Operations.AssignCoalesce: return Operations.Coalesce;
                default:
                    throw Roslyn.Utilities.ExceptionUtilities.UnexpectedValue(op);
            }
        }

        internal static Operations BinaryToCompoundOp(Operations op)
        {
            switch (op)
            {
                case Operations.Add: return Operations.AssignAdd;
                case Operations.BitAnd: return Operations.AssignAnd;
                case Operations.Concat: return Operations.AssignAppend;
                case Operations.Div: return Operations.AssignDiv;
                case Operations.Mod: return Operations.AssignMod;
                case Operations.Mul: return Operations.AssignMul;
                case Operations.BitOr: return Operations.AssignOr;
                case Operations.Pow: return Operations.AssignPow;
                case Operations.ShiftLeft: return Operations.AssignShiftLeft;
                case Operations.ShiftRight: return Operations.AssignShiftRight;
                case Operations.Sub: return Operations.AssignSub;
                case Operations.BitXor: return Operations.AssignXor;
                case Operations.Coalesce: return Operations.AssignCoalesce;
                default:
                    throw Roslyn.Utilities.ExceptionUtilities.UnexpectedValue(op);
            }
        }

        /// <summary>
        /// Fixes <see cref="ItemUse"/> so it propagates correctly through our visitor.
        /// </summary>
        /// <remarks><c>IsMemberOf</c> will be set on Array, not ItemUse itself.</remarks>
        public static void PatchItemUse(ItemUse item)
        {
            if (item.IsMemberOf != null)
            {
                var varlike = item.Array as VarLikeConstructUse;

                Debug.Assert(varlike != null);
                Debug.Assert(varlike.IsMemberOf == null);

                // fix this ast weirdness:
                varlike.IsMemberOf = item.IsMemberOf;
                item.IsMemberOf = null;
            }
        }

        /// <summary>
        /// Creates new struct with updated <see cref="CompleteToken.TokenText"/>.
        /// </summary>
        public static CompleteToken WithTokenText(this CompleteToken t, string text)
        {
            return new CompleteToken(t.Token, t.TokenValue, t.TokenPosition, text);
        }

        /// <summary>
        /// Creates new struct with updated <see cref="CompleteToken.TokenText"/>.
        /// </summary>
        public static CompleteToken WithToken(this CompleteToken t, Tokens token)
        {
            return new CompleteToken(token, t.TokenValue, t.TokenPosition, t.TokenText);
        }

        /// <summary>
        /// Gets value indicating the token is an ignored token - whitespace or comment.
        /// </summary>
        public static bool IsWhitespace(this CompleteToken t) => t.Token == Tokens.T_WHITESPACE || t.Token == Tokens.T_COMMENT; // not T_DOC_COMMENT

        /// <summary>
        /// Gets attributes associated with given syntax node.
        /// </summary>
        public static bool TryGetCustomAttributes(this AstNode element, out ImmutableArray<AttributeData> attrs)
        {
            return element.TryGetProperty(out attrs);
        }

        /// <summary>
        /// Associates an attribute with syntax node.
        /// </summary>
        public static void AddCustomAttribute(this AstNode element, AttributeData attribute)
        {
            Debug.Assert(attribute != null);

            var newattrs = TryGetCustomAttributes(element, out var attrs)
                ? attrs.Add(attribute)
                : ImmutableArray.Create(attribute);

            element.SetProperty(newattrs);
        }

        /// <summary>
        /// Determines whether method has <c>$this</c> variable.
        /// </summary>
        public static bool HasThisVariable(MethodDecl method)
        {
            return method != null && (method.Modifiers & PhpMemberAttributes.Static) == 0;
        }

        public static Span BodySpanOrInvalid(this AstNode routine)
        {
            if (routine is FunctionDecl)
            {
                return ((FunctionDecl)routine).Body.Span;
            }
            if (routine is MethodDecl)
            {
                var node = (MethodDecl)routine;
                return (node.Body != null) ? node.Body.Span : Span.Invalid;
            }
            if (routine is LambdaFunctionExpr)
            {
                return ((LambdaFunctionExpr)routine).Body.Span;
            }
            else
            {
                return Span.Invalid;
            }
        }

        /// <summary>
        /// Gets <see cref="Microsoft.CodeAnalysis.Text.LinePosition"/> from source position.
        /// </summary>
        public static LinePosition LinePosition(this ILineBreaks lines, int pos)
        {
            lines.GetLineColumnFromPosition(pos, out int line, out int col);

            // https://github.com/dotnet/corefx/blob/master/src/System.Reflection.Metadata/specs/PortablePdb-Metadata.md#sequence-points-blob - column must be less than 0x10000
            return new LinePosition(line, Math.Min(col, 0x09999));
        }

        /// <summary>
        /// Determines whether to treat given PHAR entry as a PHP source file (whether to compile it).
        /// </summary>
        public static bool IsCompileEntry(this Devsense.PHP.Phar.Entry entry)
        {
            // TODO: what entries will be compiled?
            if (entry.IsDirectory)
            {
                return false;
            }

            if (entry.Name.EndsWith(".php"))
            {
                return true;
            }

            if (string.IsNullOrEmpty(entry.Code))
            {
                return false;
            }

            var ext = System.IO.Path.GetExtension(entry.Name);
            if (string.IsNullOrEmpty(ext) && entry.Code.StartsWith("<?php"))
            {
                return true;
            }

            if (ext == ".php5" || ext == ".inc" || ext == ".module")
            {
                return entry.Code.IndexOf("<?php") >= 0;
            }

            return false;
        }

        /// <summary>
        /// Returns the offset of the location specified by (zero-based) line and character from the start of the file.
        /// In the case of invalid line, -1 is returned.
        /// </summary>
        public static int GetOffset(this PhpSyntaxTree tree, LinePosition linePosition)
        {
            if (linePosition.Line < 0 || linePosition.Line > tree.Source.LineBreaks.Count)
            {
                return -1;
            }

            int lineStart = (linePosition.Line == 0) ? 0 : tree.Source.LineBreaks.EndOfLineBreak(linePosition.Line - 1);
            return lineStart + linePosition.Character;
        }

        /// <summary>
        /// Attribute name determining the field below is app-static instead of context-static.
        /// </summary>
        public const string AppStaticTagName = "@appstatic";

        /// <summary>
        /// Lookups notation determining given field as app-static instead of context-static.
        /// </summary>
        /// <param name="field"></param>
        /// <returns></returns>
        public static bool IsAppStatic(this FieldDeclList field)
        {
            if (field != null && field.Modifiers.IsStatic())
            {
                var phpdoc = field.PHPDoc;
                if (phpdoc != null)
                {
                    return phpdoc.Elements
                        .OfType<PHPDocBlock.UnknownTextTag>()
                        .Any(t => t.TagName.Equals(AppStaticTagName, StringComparison.OrdinalIgnoreCase));
                }
            }

            return false;
        }

        /// <summary>
        /// Wraps given <see cref="Devsense.PHP.Text.Span"/> into <see cref="Microsoft.CodeAnalysis.Text.TextSpan"/> representing the same value.
        /// </summary>
        public static Microsoft.CodeAnalysis.Text.TextSpan ToTextSpan(this Devsense.PHP.Text.Span span)
        {
            return span.IsValid
                ? new Microsoft.CodeAnalysis.Text.TextSpan(span.Start, span.Length)
                : default;
        }

        /// <summary>
        /// CLR compliant anonymous class name.
        /// </summary>
        public static string GetAnonymousTypeName(this AnonymousTypeDecl tdecl)
        {
            var fname = System.IO.Path.GetFileName(tdecl.ContainingSourceUnit.FilePath).Replace('.', '_');  // TODO: relative to app root
            // PHP: class@anonymous\0{FULLPATH}{BUFFER_POINTER,X8}
            return $"class@anonymous {fname}{tdecl.Span.Start.ToString("X4")}";
        }

        /// <summary>
        /// Builds qualified name for an anonymous PHP class.
        /// Instead of name provided by parser, we do create our own which is more readable and shorter.
        /// </summary>
        /// <remarks>Wherever <see cref="AnonymousTypeDecl.QualifiedName"/> would be used, use this method instead.</remarks>
        public static QualifiedName GetAnonymousTypeQualifiedName(this AnonymousTypeDecl tdecl)
        {
            return new QualifiedName(new Name(GetAnonymousTypeName(tdecl)));
        }

        /// <summary>
        /// Traverses AST and finds closest parent element of desired type.
        /// </summary>
        public static T FindParentLangElement<T>(LangElement node) where T : LangElement
        {
            while (node != null && !(node is T))
            {
                node = node.ContainingElement;
            }

            return (T)node;
        }

        /// <summary>
        /// Gets containing routine element (function, method or lambda).
        /// </summary>
        public static LangElement GetContainingRoutine(this LangElement element)
        {
            while (!(element is MethodDecl || element is FunctionDecl || element is LambdaFunctionExpr || element is GlobalCode || element == null))
            {
                element = element.ContainingElement;
            }

            //
            return element;
        }

        /// <summary>
        /// Gets value indicating the type refers to a nullable type (<c>?TYPE</c>).
        /// </summary>
        public static bool IsNullable(this TypeRef tref)
        {
            return tref is NullableTypeRef; // && tref != null
        }

        /// <summary>
<<<<<<< HEAD
        /// Gets value indicating the type refers to <c>callable</c>.
        /// </summary>
        public static bool IsCallable(this TypeRef tref) =>
            tref is PrimitiveTypeRef primitiveType && primitiveType.PrimitiveTypeName == PrimitiveTypeRef.PrimitiveType.callable;
=======
        /// Gets value indicating the type refers to <c>callable</c> or <c>?callable</c>.
        /// </summary>
        public static bool IsCallable(this TypeRef tref)
        {
            if (tref is NullableTypeRef nullable)
            {
                tref = nullable.TargetType;
            }

            return tref is PrimitiveTypeRef primitiveType &&
                primitiveType.PrimitiveTypeName == PrimitiveTypeRef.PrimitiveType.callable;
        }
>>>>>>> 036c04cc

        public static Microsoft.CodeAnalysis.Text.TextSpan GetDeclareClauseSpan(this DeclareStmt declStmt)
        {
            if (declStmt.Statement is EmptyStmt)
            {
                // declare (...); - return whole span
                return declStmt.Span.ToTextSpan();
            }
            else
            {
                // declare (...) { ... } - return only the span of declare (...)
                int clauseStart = declStmt.Span.Start;
                int blockStart = declStmt.Statement.Span.Start;
                var searchSpan = new Span(clauseStart, blockStart - clauseStart);
                string searchText = declStmt.ContainingSourceUnit.GetSourceCode(searchSpan);
                int clauseLength = searchText.LastIndexOf(')') + 1;

                return new Microsoft.CodeAnalysis.Text.TextSpan(clauseStart, clauseLength);
            }
        }
    }
}<|MERGE_RESOLUTION|>--- conflicted
+++ resolved
@@ -305,12 +305,6 @@
         }
 
         /// <summary>
-<<<<<<< HEAD
-        /// Gets value indicating the type refers to <c>callable</c>.
-        /// </summary>
-        public static bool IsCallable(this TypeRef tref) =>
-            tref is PrimitiveTypeRef primitiveType && primitiveType.PrimitiveTypeName == PrimitiveTypeRef.PrimitiveType.callable;
-=======
         /// Gets value indicating the type refers to <c>callable</c> or <c>?callable</c>.
         /// </summary>
         public static bool IsCallable(this TypeRef tref)
@@ -323,7 +317,6 @@
             return tref is PrimitiveTypeRef primitiveType &&
                 primitiveType.PrimitiveTypeName == PrimitiveTypeRef.PrimitiveType.callable;
         }
->>>>>>> 036c04cc
 
         public static Microsoft.CodeAnalysis.Text.TextSpan GetDeclareClauseSpan(this DeclareStmt declStmt)
         {

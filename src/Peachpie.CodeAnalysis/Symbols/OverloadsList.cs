--- conflicted
+++ resolved
@@ -235,11 +235,7 @@
                 m.DeclaredAccessibility != Accessibility.Internal && // "internal"
                 (scope.ScopeIsDynamic || m.IsAccessible(scope.Scope)) &&  // method is accessible (or might be in runtime)
                 !m.IsInitFieldsOnly &&    // method is not a special .ctor which is not accessible from user's code
-<<<<<<< HEAD
-                (!m.IsPhpHidden() || (m is SourceRoutineSymbol sourceSymbol && sourceSymbol.IsSpecializedOverload)) // ignore [PhpHidden] methods unless it's a specialized overload
-=======
-                !m.IsPhpHidden // ignore [PhpHidden] methods
->>>>>>> f5285ff0
+                (!m.IsPhpHidden || (m is SourceRoutineSymbol sourceSymbol && sourceSymbol.IsSpecializedOverload)) // ignore [PhpHidden] methods unless it's a specialized overload
                 );
         }
     }

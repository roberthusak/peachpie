﻿using System;
using System.Collections.Generic;
using System.Diagnostics;
using System.Linq;
using Microsoft.CodeAnalysis;

namespace Pchp.CodeAnalysis.Symbols
{
    /// <summary>
    /// Descriptor of a well-known type.
    /// </summary>
    [DebuggerDisplay("CoreType {FullName}")]
    sealed class CoreType : IEquatable<CoreType>, IEquatable<TypeSymbol>
    {
        /// <summary>
        /// Gets full type name.
        /// </summary>
        public readonly string FullName;

        /// <summary>
        /// Gets associated symbol.
        /// </summary>
        /// <remarks>Assuming single singleton instance of pchpcor library.</remarks>
        public NamedTypeSymbol Symbol { get; private set; }

        public CoreType(string fullName)
        {
            Debug.Assert(!string.IsNullOrEmpty(fullName));
            this.FullName = fullName;
        }

        internal void Update(NamedTypeSymbol symbol)
        {
            Contract.ThrowIfNull(symbol);
            Debug.Assert(this.Symbol == null);
            this.Symbol = symbol;
        }

        /// <summary>
        /// Implicit cast to type symbol.
        /// </summary>
        public static implicit operator NamedTypeSymbol(CoreType t) => t.Symbol;

        #region IEquatable

        //public override bool Equals(object obj)
        //{
        //    return base.Equals(obj);
        //}

        bool IEquatable<CoreType>.Equals(CoreType other)
        {
            return object.ReferenceEquals(this, other);
        }

        bool IEquatable<TypeSymbol>.Equals(TypeSymbol other)
        {
            return this.Symbol == other;
        }

        //public static bool operator ==(TypeSymbol s, CoreType t)
        //{
        //    return ((IEquatable<TypeSymbol>)t).Equals(s);
        //}

        //public static bool operator !=(TypeSymbol s, CoreType t)
        //{
        //    return !((IEquatable<TypeSymbol>)t).Equals(s);
        //}

        #endregion
    }

    static class CoreTypeExtensions
    {
        public static CoreMethod Method(this CoreType type, string name, params CoreType[] ptypes) => new CoreMethod(type, name, ptypes);
        public static CoreProperty Property(this CoreType type, string name) => new CoreProperty(type, name);
        public static CoreField Field(this CoreType type, string name) => new CoreField(type, name);
        public static CoreOperator Operator(this CoreType type, string name, params CoreType[] ptypes) => new CoreOperator(type, name, ptypes);
        public static CoreConstructor Ctor(this CoreType type, params CoreType[] ptypes) => new CoreConstructor(type, ptypes);
        public static CoreCast CastImplicit(this CoreType type, CoreType target) => new CoreCast(type, target, false);
    }

    /// <summary>
    /// Set of well-known types declared in core libraries.
    /// </summary>
    class CoreTypes
    {
        readonly PhpCompilation _compilation;

        /// <summary>
        /// Root namespace for Peachpie Runtime types.
        /// </summary>
        public const string PeachpieRuntimeNamespace = "Pchp.Core";

        /// <summary>
        /// Name of attribute class representing an extension library.
        /// </summary>
        public const string PhpExtensionAttributeFullName = PeachpieRuntimeNamespace + ".PhpExtensionAttribute";

        /// <summary>
        /// Name of attribute class representing a PHP type descriptor.
        /// </summary>
        public const string PhpTypeAttributeFullName = PeachpieRuntimeNamespace + ".PhpTypeAttribute";

        /// <summary>
        /// Name of attribute class representing a script type.
        /// </summary>
        public const string PhpScriptAttributeFullName = PeachpieRuntimeNamespace + ".ScriptAttribute";

        /// <summary>
        /// Name of attribute class representing a PHAR archive script type.
        /// </summary>
        public const string PharAttributeFullName = PeachpieRuntimeNamespace + ".PharAttribute";

        /// <summary>
        /// Name of attribute class representing target PHP language specification.
        /// </summary>
        public const string TargetPhpLanguageAttributeFullName = PeachpieRuntimeNamespace + ".TargetPhpLanguageAttribute";

        /// <summary>
        /// Full name of Context+DllLoader&lt;&gt;.
        /// </summary>
        public const string Context_DllLoader_T = PeachpieRuntimeNamespace + ".Context+DllLoader`1";

        /// <summary>
        /// Name of attribute class annotating trait declaration.
        /// </summary>
        public const string PhpTraitAttributeName = "PhpTraitAttribute";

        /// <summary>
        /// Name of <c>PhpFieldsOnlyCtorAttribute</c> class.
        /// </summary>
        public const string PhpFieldsOnlyCtorAttributeName = "PhpFieldsOnlyCtorAttribute";

        /// <summary>
        /// Name of <c>PhpTraitMemberVisibilityAttribute</c> class.
        /// </summary>
        public const string PhpMemberVisibilityAttributeName = "PhpMemberVisibilityAttribute";

        public readonly CoreType
            Context, Operators, Convert, StrictConvert, Comparison, StrictComparison, PhpException,
<<<<<<< HEAD
            ScriptAttribute, PhpTraitAttribute, PharAttribute, PhpTypeAttribute, PhpHiddenAttribute, PhpFieldsOnlyCtorAttribute, DefaultValueAttribute, PhpMemberVisibilityAttribute, PhpStaticLocalAttribute,
            NullableAttribute, NullableContextAttribute,
=======
            ScriptAttribute, PhpTraitAttribute, PharAttribute, PhpTypeAttribute, PhpHiddenAttribute, PhpFieldsOnlyCtorAttribute, NotNullAttribute, DefaultValueAttribute, PhpMemberVisibilityAttribute, PhpStaticLocalAttribute, PhpCustomAtribute,
>>>>>>> 569bcecb
            ScriptDiedException,
            IStaticInit, RoutineInfo, IndirectLocal,
            BinderFactory, GetClassConstBinder, GetFieldBinder, SetFieldBinder, AccessMask,
            Dynamic_NameParam_T, Dynamic_TargetTypeParam, Dynamic_LateStaticTypeParam, Dynamic_CallerTypeParam, Dynamic_UnpackingParam_T,
            RuntimeChain_ChainEnd, RuntimeChain_Value_T, RuntimeChain_Property_T, RuntimeChain_ArrayItem_T, RuntimeChain_ArrayNewItem_T,
            PhpTypeInfoExtension, PhpTypeInfo, CommonPhpArrayKeys,
            PhpNumber, PhpValue, PhpAlias, PhpString, PhpArray, PhpResource, IPhpArray, IPhpEnumerable, IPhpCallable, IPhpConvertible, PhpString_Blob,
            IntStringKey, PhpHashtable, ImportValueAttribute, DummyFieldsOnlyCtor,
            Void, Object, Byte, Int32, Long, Double, Boolean, String, Exception,
            RuntimeTypeHandle, RuntimeMethodHandle,
            stdClass, ArrayAccess, Closure, Generator, Iterator, Traversable, Stringable, GeneratorStateMachineDelegate, MainDelegate, IntPtr;

        public CoreTypes(PhpCompilation compilation)
        {
            Contract.ThrowIfNull(compilation);
            _compilation = compilation;
            _table = new Dictionary<string, CoreType>();

            Void = Create(SpecialType.System_Void);
            Object = Create(SpecialType.System_Object);
            Byte = Create(SpecialType.System_Byte);
            Int32 = Create(SpecialType.System_Int32);
            Long = Create(SpecialType.System_Int64);
            Double = Create(SpecialType.System_Double);
            Boolean = Create(SpecialType.System_Boolean);
            String = Create(SpecialType.System_String);
            Exception = CreateFromFullName(WellKnownTypes.GetMetadataName(WellKnownType.System_Exception));
            RuntimeTypeHandle = Create(SpecialType.System_RuntimeTypeHandle);
            RuntimeMethodHandle = Create(SpecialType.System_RuntimeMethodHandle);

            PhpNumber = Create("PhpNumber");
            PhpAlias = Create("PhpAlias");
            PhpValue = Create("PhpValue");
            PhpString = Create("PhpString");
            PhpArray = Create("PhpArray");
            PhpResource = Create("PhpResource");
            IPhpArray = Create("IPhpArray");
            IPhpEnumerable = Create("IPhpEnumerable");
            IPhpCallable = Create("IPhpCallable");
            IPhpConvertible = Create("IPhpConvertible");
            PhpString_Blob = Create("PhpString+Blob");
            IntStringKey = Create("IntStringKey");
            PhpHashtable = Create("PhpHashtable");
            ScriptDiedException = Create("ScriptDiedException");
            Context = Create("Context");
            Operators = Create("Operators");
            Comparison = Create("Comparison");
            StrictComparison = Create("StrictComparison");
            Convert = Create("Convert");
            StrictConvert = Create("StrictConvert");
            PhpException = Create("PhpException");
            ScriptAttribute = Create("ScriptAttribute");
            PhpTraitAttribute = Create(PhpTraitAttributeName);
            PharAttribute = Create("PharAttribute");
            PhpTypeAttribute = Create("PhpTypeAttribute");
            PhpHiddenAttribute = Create("PhpHiddenAttribute");
            ImportValueAttribute = Create("ImportValueAttribute");
            DummyFieldsOnlyCtor = Create("DummyFieldsOnlyCtor");
            PhpFieldsOnlyCtorAttribute = Create(PhpFieldsOnlyCtorAttributeName);
            DefaultValueAttribute = Create("DefaultValueAttribute");
            PhpCustomAtribute = Create(nameof(PhpCustomAtribute));
            PhpMemberVisibilityAttribute = Create(PhpMemberVisibilityAttributeName);
            NullableAttribute = CreateFromFullName("System.Runtime.CompilerServices.NullableAttribute");
            NullableContextAttribute = CreateFromFullName("System.Runtime.CompilerServices.NullableContextAttribute");
            IStaticInit = Create("IStaticInit");
            RoutineInfo = Create("Reflection.RoutineInfo");
            IndirectLocal = Create("IndirectLocal");
            stdClass = CreateFromFullName("stdClass");
            ArrayAccess = CreateFromFullName("ArrayAccess");
            Closure = CreateFromFullName("Closure");

            BinderFactory = Create("Dynamic.BinderFactory");
            GetClassConstBinder = Create("Dynamic.GetClassConstBinder");
            GetFieldBinder = Create("Dynamic.GetFieldBinder");
            SetFieldBinder = Create("Dynamic.SetFieldBinder");
            AccessMask = CreateFromFullName("Pchp.CodeAnalysis.Semantics.AccessMask");

            Dynamic_NameParam_T = Create("Dynamic.NameParam`1");
            Dynamic_TargetTypeParam = Create("Dynamic.TargetTypeParam");
            Dynamic_LateStaticTypeParam = Create("Dynamic.LateStaticTypeParam");
            Dynamic_CallerTypeParam = Create("Dynamic.CallerTypeParam");
            Dynamic_UnpackingParam_T = Create("Dynamic.UnpackingParam`1");

            RuntimeChain_ChainEnd = Create("Dynamic.RuntimeChain.ChainEnd");
            RuntimeChain_Value_T = Create("Dynamic.RuntimeChain.Value`1");
            RuntimeChain_Property_T = Create("Dynamic.RuntimeChain.Property`1");
            RuntimeChain_ArrayItem_T = Create("Dynamic.RuntimeChain.ArrayItem`1");
            RuntimeChain_ArrayNewItem_T = Create("Dynamic.RuntimeChain.ArrayNewItem`1");

            PhpTypeInfoExtension = Create("Reflection.PhpTypeInfoExtension");
            PhpTypeInfo = Create("Reflection.PhpTypeInfo");
            CommonPhpArrayKeys = Create("CommonPhpArrayKeys");

            Iterator = CreateFromFullName("Iterator");
            Traversable = CreateFromFullName("Traversable");
            Stringable = CreateFromFullName("Stringable");
            Generator = CreateFromFullName("Generator");
            GeneratorStateMachineDelegate = CreateFromFullName("GeneratorStateMachineDelegate");

            MainDelegate = Create("Context+MainDelegate");
            IntPtr = CreateFromFullName("System.IntPtr");
        }

        #region Table of types

        readonly Dictionary<string, CoreType> _table;
        readonly Dictionary<TypeSymbol, CoreType> _typetable = new Dictionary<TypeSymbol, CoreType>();
        //readonly Dictionary<SpecialType, CoreType> _specialTypes = new Dictionary<SpecialType, CoreType>();

        CoreType Create(string name) => CreateFromFullName(PeachpieRuntimeNamespace + "." + name);

        CoreType Create(SpecialType type) => CreateFromFullName(SpecialTypes.GetMetadataName(type));

        CoreType CreateFromFullName(string fullName)
        {
            var type = new CoreType(fullName);

            _table.Add(fullName, type);

            return type;
        }

        /// <summary>
        /// Gets well-known core type by its full CLR name.
        /// </summary>
        public CoreType GetTypeFromMetadataName(string fullName)
        {
            CoreType t;
            _table.TryGetValue(fullName, out t);
            return t;
        }

        /// <summary>
        /// Gets well-known core type by associated symbol.
        /// </summary>
        public CoreType GetTypeFromSymbol(TypeSymbol symbol)
        {
            CoreType t;
            _typetable.TryGetValue(symbol, out t);
            return t;
        }

        ///// <summary>
        ///// Gets special core type.
        ///// </summary>
        //public CoreType GetSpecialType(SpecialType type)
        //{
        //    CoreType t;
        //    _specialTypes.TryGetValue(type, out t);
        //    return t;
        //}

        internal void Update(AssemblySymbol coreass)
        {
            Contract.ThrowIfNull(coreass);

            foreach (var t in _table.Values)
            {
                if (t.Symbol == null)
                {
                    var fullname = t.FullName;

                    // nested types: todo: in Lookup
                    string nested = null;
                    int plus = fullname.IndexOf('+');
                    if (plus > 0)
                    {
                        nested = fullname.Substring(plus + 1);
                        fullname = fullname.Remove(plus);
                    }

                    var mdname = MetadataTypeName.FromFullName(fullname, false);
                    var symbol = coreass.LookupTopLevelMetadataType(ref mdname, true);
                    if (symbol.IsValidType())
                    {
                        if (nested != null)
                        {
                            symbol = symbol
                                .GetTypeMembers(nested)
                                .SingleOrDefault();

                            if (symbol == null)
                            {
                                continue;
                            }
                        }

                        _typetable[symbol] = t;
                        t.Update(symbol);

                        //if (symbol.SpecialType != SpecialType.None)
                        //    _specialTypes[symbol.SpecialType] = t;
                    }
                }
            }
        }

        #endregion
    }
}<|MERGE_RESOLUTION|>--- conflicted
+++ resolved
@@ -140,12 +140,8 @@
 
         public readonly CoreType
             Context, Operators, Convert, StrictConvert, Comparison, StrictComparison, PhpException,
-<<<<<<< HEAD
-            ScriptAttribute, PhpTraitAttribute, PharAttribute, PhpTypeAttribute, PhpHiddenAttribute, PhpFieldsOnlyCtorAttribute, DefaultValueAttribute, PhpMemberVisibilityAttribute, PhpStaticLocalAttribute,
+            ScriptAttribute, PhpTraitAttribute, PharAttribute, PhpTypeAttribute, PhpHiddenAttribute, PhpFieldsOnlyCtorAttribute, DefaultValueAttribute, PhpMemberVisibilityAttribute, PhpStaticLocalAttribute, PhpCustomAtribute,
             NullableAttribute, NullableContextAttribute,
-=======
-            ScriptAttribute, PhpTraitAttribute, PharAttribute, PhpTypeAttribute, PhpHiddenAttribute, PhpFieldsOnlyCtorAttribute, NotNullAttribute, DefaultValueAttribute, PhpMemberVisibilityAttribute, PhpStaticLocalAttribute, PhpCustomAtribute,
->>>>>>> 569bcecb
             ScriptDiedException,
             IStaticInit, RoutineInfo, IndirectLocal,
             BinderFactory, GetClassConstBinder, GetFieldBinder, SetFieldBinder, AccessMask,

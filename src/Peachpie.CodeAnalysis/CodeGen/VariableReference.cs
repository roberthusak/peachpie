﻿using System;
using System.Collections.Generic;
using System.Collections.Immutable;
using System.Diagnostics;
using System.Reflection.Metadata;
using System.Text;
using Devsense.PHP.Syntax;
using Microsoft.CodeAnalysis;
using Microsoft.CodeAnalysis.CodeGen;
using Pchp.CodeAnalysis.CodeGen;
using Pchp.CodeAnalysis.Symbols;
using Peachpie.CodeAnalysis.Utilities;
using Cci = Microsoft.Cci;

namespace Pchp.CodeAnalysis.Semantics
{
    #region LhsStack

    /// <summary>
    /// A helper maintaining what is loaded on stack when storing a chained variable.
    /// </summary>
    struct LhsStack : IDisposable
    {
        public static LhsStack operator +(LhsStack lhsreceiver, LhsStack lhsoverride)
        {
            return new LhsStack
            {
                Stack = lhsoverride.Stack ?? lhsreceiver.Stack,
                StackByRef = lhsoverride.Stack != null ? lhsoverride.StackByRef : lhsreceiver.StackByRef,
                CodeGenerator = lhsoverride.CodeGenerator ?? lhsreceiver.CodeGenerator,
            };
        }

        /// <summary>
        /// Loaded value on stack.
        /// </summary>
        public TypeSymbol Stack { get; set; }

        /// <summary>
        /// Loaded value on stack is address.
        /// </summary>
        public bool StackByRef { get; set; }

        /// <summary>
        /// Gets value whether to store receiver in temporary variable.
        /// </summary>
        public bool IsEnabled { get; set; }

        public CodeGenerator CodeGenerator { get; set; }

        //bool _lhsUsesStack; // when true, we can safely `.dup` instead of emitting preamble again

        LocalDefinition _receiverTemp; // receiver value had to be stored into temp, we can load it from there

        LocalDefinition _indexTemp;  // name/index value had to be stored into temp, we can load it from there

        public TypeSymbol EmitReceiver(CodeGenerator cg, BoundExpression receiver)
        {
            Debug.Assert(receiver != null);

            if (_receiverTemp != null)
            {
                // <loc>
                cg.Builder.EmitLocalLoad(_receiverTemp);
            }
            else
            {
                receiver.ResultType = receiver.Emit(cg);

                if (IsEnabled) // store the result
                {
                    Debug.Assert(CodeGenerator != null);

                    // (<loc> = <instance>);
                    _receiverTemp = cg.GetTemporaryLocal(receiver.ResultType);
                    cg.EmitOpCode(ILOpCode.Dup);
                    cg.Builder.EmitLocalStore(_receiverTemp);
                }
            }

            //

            return receiver.ResultType;
        }

        public void Dispose()
        {
            if (_receiverTemp != null)
            {
                CodeGenerator.ReturnTemporaryLocal(_receiverTemp);
                _receiverTemp = null;
            }

            if (_indexTemp != null)
            {
                CodeGenerator.ReturnTemporaryLocal(_indexTemp);
                _indexTemp = null;
            }
        }
    }

    #endregion

    #region VariableReferenceExtensions

    internal static class VariableReferenceExtensions
    {
        public static TypeSymbol EmitLoadValue(this IPlace place, CodeGenerator cg, ref LhsStack lhs, BoundAccess access)
        {
            var type = place.Type;

            //

            if (access.IsReadRef) // : PhpAlias
            {
                if (type == cg.CoreTypes.PhpAlias)
                {
                    // value : PhpAlias
                    return place.EmitLoad(cg.Builder).Expect(cg.CoreTypes.PhpAlias);
                }
                else if (type == cg.CoreTypes.PhpValue)
                {
                    // EnsureAlias(ref PhpValue)
                    place.EmitLoadAddress(cg.Builder);
                    return cg.EmitCall(ILOpCode.Call, cg.CoreMethods.PhpValue.EnsureAlias).Expect(cg.CoreTypes.PhpAlias);
                }

                throw cg.NotImplementedException($"EnsureAlias for {type}.");
            }
            else if (access.EnsureObject) // : object
            {
                if (type == cg.CoreTypes.PhpAlias)
                {
                    // PhpAlias.EnsureObject() : object
                    place.EmitLoad(cg.Builder).Expect(cg.CoreTypes.PhpAlias);
                    return cg.EmitCall(ILOpCode.Call, cg.CoreMethods.PhpAlias.EnsureObject).Expect(SpecialType.System_Object);
                }
                else if (type == cg.CoreTypes.PhpValue)
                {
                    if (!place.HasAddress)
                    {
                        throw cg.NotImplementedException("unreachable: variable does not have an address");
                    }

                    // (ref PhpValue).EnsureObject() : object
                    place.EmitLoadAddress(cg.Builder);
                    cg.EmitCall(ILOpCode.Call, cg.CoreMethods.PhpValue.EnsureObject).Expect(SpecialType.System_Object);

                    //if (_thint.IsSingleType && cg.IsClassOnly(_thint))
                    //{
                    //    var tref = cg.Routine.TypeRefContext.GetTypes(_thint)[0];
                    //    var clrtype = (TypeSymbol)tref.ResolveTypeSymbol(cg.DeclaringCompilation);
                    //    if (clrtype != null && !clrtype.IsErrorType() && clrtype != cg.CoreTypes.Object)
                    //    {
                    //        cg.EmitCastClass(clrtype);
                    //        return clrtype;
                    //    }
                    //}

                    return cg.CoreTypes.Object;
                }
                else if (type.IsOfType(cg.CoreTypes.IPhpArray))
                {
                    // PhpArray -> stdClass
                    // PhpString -> stdClass (?)
                    // otherwise keep the instance on stack
                    throw new NotImplementedException();
                }
                else
                {
                    if (type.IsReferenceType)
                    {
                        if (type == cg.CoreTypes.Object && /*cg.TypeRefContext.IsNull(_thint) &&*/ place.HasAddress) // TODO: only if place can be NULL
                        {
                            // Operators.EnsureObject(ref <place>)
                            place.EmitLoadAddress(cg.Builder);
                            return cg.EmitCall(ILOpCode.Call, cg.CoreMethods.Operators.EnsureObject_ObjectRef)
                                .Expect(SpecialType.System_Object);
                        }
                        else
                        {
                            // <place>
                            return place.EmitLoad(cg.Builder);
                        }
                    }
                    else
                    {
                        // return new stdClass(ctx)
                        throw new NotImplementedException();
                    }
                }
            }
            else if (access.EnsureArray) // : IPhpArray | PhpArray | ArrayAccess
            {
                if (type == cg.CoreTypes.PhpAlias)
                {
                    // <place>.EnsureArray() : IPhpArray
                    place.EmitLoad(cg.Builder).Expect(cg.CoreTypes.PhpAlias);
                    return cg.EmitCall(ILOpCode.Call, cg.CoreMethods.PhpAlias.EnsureArray).Expect(cg.CoreTypes.IPhpArray);
                }
                else if (type == cg.CoreTypes.PhpValue)
                {
                    //if (cg.IsArrayOnly(_thint))
                    //{
                    //    // uses typehint and accesses .Array directly if possible
                    //    // <place>.Array
                    //    _place.EmitLoadAddress(cg.Builder);
                    //    return cg.EmitCall(ILOpCode.Call, cg.CoreMethods.PhpValue.get_Array)
                    //        .Expect(cg.CoreTypes.PhpArray);
                    //}
                    //else
                    {
                        // <place>.EnsureArray() : IPhpArray
                        place.EmitLoadAddress(cg.Builder);
                        return cg.EmitCall(ILOpCode.Call, cg.CoreMethods.PhpValue.EnsureArray).Expect(cg.CoreTypes.IPhpArray);
                    }
                }
                else if (type == cg.CoreTypes.PhpString)
                {
                    Debug.Assert(type.IsValueType);
                    // <place>.EnsureWritable() : PhpString.Blob
                    place.EmitLoadAddress(cg.Builder); // LOAD ref PhpString
                    return cg.EmitCall(ILOpCode.Call, cg.CoreMethods.PhpString.EnsureWritable);
                }
                else if (type.IsOfType(cg.CoreTypes.IPhpArray))
                {
                    if (place.HasAddress)
                    {
                        // Operators.EnsureArray(ref <place>)
                        place.EmitLoadAddress(cg.Builder);

                        if (type == cg.CoreTypes.PhpArray)
                        {
                            return cg.EmitCall(ILOpCode.Call, cg.CoreMethods.Operators.EnsureArray_PhpArrayRef)
                                .Expect(cg.CoreTypes.PhpArray);
                        }
                        else
                        {
                            return cg.EmitCall(ILOpCode.Call, cg.CoreMethods.Operators.EnsureArray_IPhpArrayRef)
                                .Expect(cg.CoreTypes.IPhpArray);
                        }
                    }
                    else
                    {
                        return place.EmitLoad(cg.Builder);
                    }
                }
                else if (type.IsOfType(cg.CoreTypes.ArrayAccess))
                {
                    // LOAD <place> : ArrayAccess
                    return place.EmitLoad(cg.Builder);
                }
                else if (type.IsReferenceType)
                {
                    // Operators.EnsureArray(<stack>)
                    place.EmitLoad(cg.Builder);
                    return cg.EmitCall(ILOpCode.Call, cg.CoreMethods.Operators.EnsureArray_Object);
                }

                throw cg.NotImplementedException("EnsureArray(" + type.Name + ")");
            }
            else if (access.IsRead) // : {place.Type}
            {
                return place.EmitLoad(cg.Builder);
            }
            else
            {
                throw ExceptionUtilities.UnexpectedValue(access);
            }
        }

        /// <summary>
        /// Emits preamble to an assignment.
        /// </summary>
        /// <param name="place">Target place to be assigned to.</param>
        /// <param name="cg">Ref to <see cref="CodeGenerator"/>.</param>
        /// <param name="access">The place's access.</param>
        /// <param name="mightBeAliased">Whether the place's value might be <c>PhpAlias</c>. Assignment has to be treated differently.</param>
        /// <returns></returns>
        public static LhsStack EmitStorePreamble(this IPlace place, CodeGenerator cg, BoundAccess access, bool mightBeAliased)
        {
            var type = place.Type;

            if (mightBeAliased && type == cg.CoreTypes.PhpValue && place.HasAddress && !access.IsWriteRef && !access.IsUnset)
            {
                // might be ref ? emit address and use SetValue() operator
                place.EmitLoadAddress(cg.Builder);

                return new LhsStack { Stack = type, StackByRef = true };
            }
            else if (type == cg.CoreTypes.PhpAlias && !access.IsWriteRef && !access.IsUnset)
            {
                place.EmitLoad(cg.Builder); // : PhpAlias

                return new LhsStack { Stack = type };
            }
            else
            {
                place.EmitStorePrepare(cg.Builder); // TODO: return LhsStack

                return default;
            }
        }

        public static void EmitStore(this IPlace place, CodeGenerator cg, ref LhsStack lhs, TypeSymbol stack, BoundAccess access)
        {
            var type = place.Type;

            if (access.IsUnset)
            {
                Debug.Assert(stack == null);
                Debug.Assert(!lhs.StackByRef);

                stack = cg.EmitLoadDefault(type, 0);
                place.EmitStore(cg.Builder);
                return;
            }

            Debug.Assert(stack != null);

            if (access.IsWriteRef)
            {
                Debug.Assert(stack == cg.CoreTypes.PhpAlias);
                Debug.Assert(!lhs.StackByRef);

                cg.EmitConvert(stack, 0, type);
                place.EmitStore(cg.Builder);
            }
            else if (access.IsWrite)
            {
                if (lhs.StackByRef && lhs.Stack == cg.CoreTypes.PhpValue)
                {
                    cg.EmitConvert(stack, 0, cg.CoreTypes.PhpValue);

                    // STACK: ref PhpValue, PhpValue
                    cg.EmitCall(ILOpCode.Call, cg.CoreMethods.Operators.SetValue_PhpValueRef_PhpValue);
                    return;
                }

                if (lhs.Stack == cg.CoreTypes.PhpAlias && !lhs.StackByRef)
                {
                    cg.EmitConvert(stack, 0, cg.CoreTypes.PhpValue);

                    // STACK: PhpAlias, PhpValue

                    // Template: <alias>.Value = STACK
                    cg.Builder.EmitOpCode(ILOpCode.Stfld);
                    cg.EmitSymbolToken(cg.CoreMethods.PhpAlias.Value.Symbol, null);
                    return;
                }

                cg.EmitConvert(stack, 0, type);

                if (lhs.StackByRef)
                {
                    cg.Builder.EmitOpCode(ILOpCode.Stobj);
                    cg.EmitSymbolToken(type, null);
                }
                else
                {
                    place.EmitStore(cg.Builder);
                }
            }
            else
            {
                throw ExceptionUtilities.UnexpectedValue(access);
            }
        }

        /// <summary>
        /// NOTICE: temporary API, will be replaced with operators.
        /// </summary>
        public static TypeSymbol EmitLoadValue(this IVariableReference/*!*/reference, CodeGenerator/*!*/cg, BoundAccess access)
        {
            Debug.Assert(reference != null);
            Debug.Assert(cg != null);

            var lhs = default(LhsStack);

            return reference.EmitLoadValue(cg, ref lhs, access);
        }

        public static TypeSymbol EmitLoadValue(CodeGenerator cg, MethodSymbol method, IPlace receiverOpt)
        {
            using (var lhs = EmitReceiver(cg, receiverOpt))
            {
                // TOOD: PhpValue.FromClr
                return cg.EmitCall(ILOpCode.Callvirt/*changed to .call by EmitCall if possible*/, method);
            }
        }

        public static TypeSymbol EmitLoadValue(this PropertySymbol property, CodeGenerator cg, IPlace receiver)
        {
            return EmitLoadValue(cg, property.GetMethod, receiver);
        }

        public static void EmitStore(this IVariableReference target, CodeGenerator cg, LocalDefinition local, BoundAccess access)
        {
            var lhs = target.EmitStorePreamble(cg, access);
            cg.Builder.EmitLocalLoad(local);
            target.EmitStore(cg, ref lhs, (TypeSymbol)local.Type, access);

            lhs.Dispose();
        }

        public static void EmitStore(this IVariableReference target, CodeGenerator cg, IPlace place, BoundAccess access)
        {
            Debug.Assert(access.IsWrite || access.IsWriteRef); // Write or WriteRef

            var lhs = target.EmitStorePreamble(cg, access);
            var type = place.EmitLoad(cg.Builder);
            target.EmitStore(cg, ref lhs, type, access);

            lhs.Dispose();
        }

        public static void EmitStore(this IVariableReference target, CodeGenerator cg, Func<TypeSymbol> valueLoader, BoundAccess access)
        {
            Debug.Assert(access.IsWrite || access.IsWriteRef); // Write or WriteRef

            var lhs = target.EmitStorePreamble(cg, access);
            var type = valueLoader();
            target.EmitStore(cg, ref lhs, type, access);

            lhs.Dispose();
        }

        public static LhsStack EmitReceiver(CodeGenerator cg, Symbol symbol, TypeSymbol receiver)
        {
            //
            if (symbol.IsStatic)
            {
                if (receiver != null)
                {
                    cg.EmitPop(receiver);
                }

                return default;
            }
            else
            {
                var statics = symbol is FieldSymbol field ? field.ContainingStaticsHolder() : null;   // in case field is a PHP static field
                if (statics != null)
                {
                    // PHP static field contained in a holder class
                    if (receiver != null)
                    {
                        cg.EmitPop(receiver);
                    }

                    // Template: <ctx>.GetStatics<_statics>()
                    cg.EmitLoadContext();
                    var t = cg.EmitCall(ILOpCode.Call, cg.CoreMethods.Context.GetStatic_T.Symbol.Construct(statics)).Expect(statics);
                    return new LhsStack { Stack = t };
                }
                else
                {
                    if (receiver == null)
                    {
                        throw cg.NotImplementedException($"Non-static field {symbol.ContainingType.Name}::${symbol.MetadataName} accessed statically!");
                    }
                    else
                    {
                        var lhs = new LhsStack();

                        cg.EmitConvert(receiver, 0, lhs.Stack = symbol.ContainingType);
                        
                        if (symbol.ContainingType.IsValueType)
                        {
                            cg.EmitStructAddr(symbol.ContainingType);
                            lhs.StackByRef = true;
                        }

                        return lhs;
                    }
                }
            }
        }

        public static LhsStack EmitReceiver(CodeGenerator cg, ref LhsStack lhs, Symbol symbol, BoundExpression receiver)
        {
            // TODO: try load Receiver address directly if necessary, otherwise cg.EmitStructAddr
            // TODO: use LhsStack

            var receiverType = receiver != null ? lhs.EmitReceiver(cg, receiver) : null;

            return EmitReceiver(cg, symbol, receiverType);
        }

        public static LhsStack EmitReceiver(ILBuilder il, IPlace receiver)
        {
            if (receiver == null)
            {
                return default;
            }

            var type = receiver.Type;
            if (type.IsValueType)
            {
                if (receiver.HasAddress)
                {
                    receiver.EmitLoadAddress(il);
                }
                else
                {
                    receiver.EmitLoad(il);
                    il.EmitStructAddr(type);
                }

                return new LhsStack { Stack = type, StackByRef = true, };
            }
            else
            {
                receiver.EmitLoad(il);

                return new LhsStack { Stack = type, StackByRef = false, };
            }
        }

        public static LhsStack EmitReceiver(CodeGenerator cg, IPlace receiver) => EmitReceiver(cg.Builder, receiver);
    }

    #endregion

    #region IVariableReference

    /// <summary>
    /// An object specifying a reference to a variable, a field, a property, an array item (a value in general).
    /// Used by <see cref="BoundReferenceExpression"/>.
    /// </summary>
    interface IVariableReference
    {
        /// <summary>
        /// Optional.
        /// Gets the referenced symbol.
        /// </summary>
        Symbol Symbol { get; }

        /// <summary>
        /// Gets native type of the variable.
        /// </summary>
        TypeSymbol Type { get; }

        /// <summary>
        /// Gets value indicating the native value can be accessed by address (<c>ref</c>).
        /// </summary>
        bool HasAddress { get; }

        /// <summary>
        /// Optional. Gets <see cref="IPlace"/> referring to the variable.
        /// </summary>
        /// <remarks>May be initialized lazily before emit and not during the analysis phase yet.</remarks>
        IPlace Place { get; }

        /// <summary>
        /// Prepare store operation for given access.
        /// Returns information on what was loaded onto the stack (receiver).
        /// </summary>
        LhsStack EmitStorePreamble(CodeGenerator cg, BoundAccess access);

        /// <summary>
        /// Stores the value on stack into the variable.
        /// </summary>
        /// <param name="cg">Reference to <see cref="CodeGenerator"/>.</param>
        /// <param name="lhs">Receiver loaded on stack by previous call to <see cref="EmitStorePreamble"/>.</param>
        /// <param name="stack">Value loaded on stack to be stored into the variable.</param>
        /// <param name="access">Access information.</param>
        void EmitStore(CodeGenerator cg, ref LhsStack lhs, TypeSymbol stack, BoundAccess access);

        /// <summary>
        /// Loads value with given access.
        /// </summary>
        /// <param name="cg">Reference to <see cref="CodeGenerator"/>.</param>
        /// <param name="lhs">Receiver loaded on stack with previous call to <see cref="EmitStorePreamble"/>.</param>
        /// <param name="access">Access information.</param>
        /// <returns>Loaded value (by value).</returns>
        TypeSymbol EmitLoadValue(CodeGenerator cg, ref LhsStack lhs, BoundAccess access);

        /// <summary>
        /// Loads value with given access.
        /// </summary>
        /// <returns>Loaded value (by ref).</returns>
        TypeSymbol EmitLoadAddress(CodeGenerator cg, ref LhsStack lhs);
    }

    #endregion

    #region Locals (local variables)

    /// <summary>
    /// Base class for local variables, parameters, $this, static locals and temporary (synthesized) locals.
    /// </summary>
    [DebuggerDisplay("Variable: ${Name,nq} : {Type,nq}")]
    class LocalVariableReference : IVariableReference
    {
        /// <summary>Variable kind.</summary>
        public VariableKind VariableKind { get; }

        /// <summary>Name of the variable.</summary>
        public string Name => BoundName.NameValue.Value ?? this.Symbol?.Name;

        /// <summary>
        /// Whether the variable is regular local on stack.
        /// Otherwise the variable is loaded from special ".locals" array of variables.
        /// </summary>
        internal virtual bool IsOptimized =>
            Symbol != null &&
            Routine.IsGlobalScope == false &&
            (Routine.Flags & FlowAnalysis.RoutineFlags.RequiresLocalsArray) == 0;

        public BoundVariableName BoundName { get; } // TODO: move to IVariableReference?

        public Symbol Symbol { get; protected set; }

        /// <summary>Containing routine symbol. Cannot be <c>null</c>.</summary>
        internal SourceRoutineSymbol Routine { get; }

        public virtual TypeSymbol Type => IsOptimized
            ? Symbol.GetTypeOrReturnType()
            : Routine.DeclaringCompilation.CoreTypes.PhpValue;

        public virtual bool HasAddress => true;

        /// <summary>
        /// Gets value indicating the value can refer to <c>PhpAlias</c>.
        /// </summary>
        private bool MightBeAliased
        {
            get
            {
                if (IsOptimized && BoundName.IsDirect)
                {
                    // make use of type analysis,
                    // whether the variable can contain a ref (PhpAlias):
                    var ctx = Routine.ControlFlowGraph.FlowContext;
                    var type = ctx.GetVarType(BoundName.NameValue);

                    if (!type.IsRef)
                    {
                        return false;
                    }
                }

                //
                return true;
            }
        }

        public virtual IPlace Place { get; protected set; }

        public LocalVariableReference(VariableKind kind, SourceRoutineSymbol routine, Symbol symbol, BoundVariableName name)
        {
            this.VariableKind = kind;
            this.Routine = routine ?? throw ExceptionUtilities.ArgumentNull(nameof(routine));
            this.Symbol = symbol;
            this.BoundName = name ?? throw ExceptionUtilities.ArgumentNull(nameof(name));
        }

        /// <summary>
        /// Emits initialization of the variable if needed.
        /// Called from within <see cref="Graph.StartBlock"/>.
        /// </summary>
        public virtual void EmitInit(CodeGenerator cg)
        {
            if (IsOptimized == false || cg.InitializedLocals)
            {
                // do nothing,
                // Place == null
                return;
            }

            Debug.Assert(Symbol != null);

            // declare variable in global scope
            var il = cg.Builder;
            var def = il.LocalSlotManager.DeclareLocal(
                    (Cci.ITypeReference)Symbol.GetTypeOrReturnType(), Symbol as ILocalSymbolInternal,
                    this.Name, SynthesizedLocalKind.UserDefined,
                    LocalDebugId.None, 0, LocalSlotConstraints.None, ImmutableArray<bool>.Empty, ImmutableArray<string>.Empty, false);
            il.AddLocalToScope(def);

            this.Place = new LocalPlace(def);

            //
            if (Symbol is SynthesizedLocalSymbol)
            {
                return;
            }

            // Initialize local variable with void.
            // This is mandatory since even assignments reads the target value to assign properly to PhpAlias.

            // TODO: Once analysis tells us, the target cannot be alias, this step won't be necessary.

            // TODO: only if the local will be used uninitialized

            cg.EmitInitializePlace(Place);
        }

        TypeSymbol LoadVariablesArray(CodeGenerator cg)
        {
            Debug.Assert(Place == null);

            if (VariableKind == VariableKind.LocalTemporalVariable)
            {
                Debug.Assert(cg.TemporalLocalsPlace != null, $"Method with temporal variables must have 'CodeGenerator.{nameof(cg.TemporalLocalsPlace)}' set.");

                // LOAD <temp> : PhpArray
                return cg.TemporalLocalsPlace.EmitLoad(cg.Builder).Expect(cg.CoreTypes.PhpArray);
            }
            else
            {
                Debug.Assert(cg.LocalsPlaceOpt != null);

                // LOAD <locals> : PhpArray
                return cg.LocalsPlaceOpt.EmitLoad(cg.Builder).Expect(cg.CoreTypes.PhpArray);
            }
        }

        public virtual LhsStack EmitStorePreamble(CodeGenerator cg, BoundAccess access)
        {
            if (Place != null)
            {
                return Place.EmitStorePreamble(cg, access, mightBeAliased: MightBeAliased);
            }
            else
            {
                LoadVariablesArray(cg);         // PhpArray
                BoundName.EmitIntStringKey(cg); // IntStringKey

                // TODO: return LhsStack { ... }
            }

            //
            return default;
        }

        public virtual void EmitStore(CodeGenerator cg, ref LhsStack lhs, TypeSymbol stack, BoundAccess access)
        {
            if (Place != null)
            {
                Place.EmitStore(cg, ref lhs, stack, access);
            }
            else
            {
                // STACK: <PhpArray> <IntStringKey>

                if (stack == null) // IsUnset
                {
                    // .RemoveKey(key)
                    cg.EmitCall(ILOpCode.Callvirt, cg.CoreMethods.PhpArray.RemoveKey_IntStringKey);
                }
                else if (stack == cg.CoreTypes.PhpAlias) // IsWriteRef
                {
                    // .SetItemAlias(key, alias)
                    cg.EmitCall(ILOpCode.Callvirt, cg.CoreMethods.PhpArray.SetItemAlias_IntStringKey_PhpAlias);
                }
                else // IsWrite
                {
                    cg.EmitConvertToPhpValue(stack, 0);

                    // .SetItemValue(key, value)
                    cg.EmitCall(ILOpCode.Callvirt, cg.CoreMethods.PhpArray.SetItemValue_IntStringKey_PhpValue);
                }
            }
        }

        public virtual TypeSymbol EmitLoadValue(CodeGenerator cg, ref LhsStack lhs, BoundAccess access)
        {
            var place = this.Place;
            if (place != null)
            {
                return place.EmitLoadValue(cg, ref lhs, access);
            }
            else
            {
                LoadVariablesArray(cg);         // PhpArray
                BoundName.EmitIntStringKey(cg); // IntStringKey

                if (access.IsReadRef)
                {
                    // CALL <locals>.EnsureItemAlias(<key>) : PhpAlias
                    return cg.EmitCall(ILOpCode.Callvirt, cg.CoreMethods.PhpArray.EnsureItemAlias_IntStringKey);
                }
                else if (access.EnsureArray)
                {
                    // CALL <locals>.EnsureItemArray(<key>) : IPhpArray
                    return cg.EmitCall(ILOpCode.Callvirt, cg.CoreMethods.PhpArray.EnsureItemArray_IntStringKey);
                }
                else if (access.EnsureObject)
                {
                    // CALL <locals>.EnsureItemObject(<key>) : object
                    return cg.EmitCall(ILOpCode.Callvirt, cg.CoreMethods.PhpArray.EnsureItemObject_IntStringKey);
                }
                else if (access.IsRead)
                {
                    // CALL <locals>.GetItemValue(<key>) : PhpValue
                    return cg.EmitCall(ILOpCode.Callvirt, cg.CoreMethods.PhpArray.GetItemValue_IntStringKey);
                }
                else
                {
                    throw ExceptionUtilities.UnexpectedValue(access);
                }
            }
        }

        public virtual TypeSymbol EmitLoadAddress(CodeGenerator cg, ref LhsStack lhs)
        {
            if (Place != null)
            {
                Place.EmitLoadAddress(cg.Builder);
                return Place.Type;
            }
            else
            {
                LoadVariablesArray(cg);         // PhpArray
                BoundName.EmitIntStringKey(cg); // IntStringKey

                // Template: ref PhpArray.GetItemRef(key)
                Debug.Assert(cg.CoreMethods.PhpArray.GetItemRef_IntStringKey.Symbol.ReturnValueIsByRef);
                return cg.EmitCall(ILOpCode.Call, cg.CoreMethods.PhpArray.GetItemRef_IntStringKey);
            }
        }

        /// <summary>
        /// Template: new IndirectLocal( LOCALS, NAME )
        /// </summary>
        internal TypeSymbol LoadIndirectLocal(CodeGenerator cg)
        {
            LoadVariablesArray(cg);
            BoundName.EmitIntStringKey(cg);
            return cg.EmitCall(ILOpCode.Newobj, cg.CoreMethods.Ctors.IndirectLocal_PhpArray_IntStringKey);
        }
    }

    class ParameterReference : LocalVariableReference
    {
        #region IParameterSource, IParameterTarget

        static void EmitTypeCheck(CodeGenerator cg, IPlace valueplace, SourceParameterSymbol srcparam)
        {
            // TODO: check iterable, type if not resolved in ct

            // check NotNull
            if (srcparam.IsNotNull)
            {
                if ((valueplace.Type.IsReferenceType /*|| valueplace.Type.Is_PhpValue()*/) && valueplace.Type != cg.CoreTypes.PhpAlias)
                {
                    cg.EmitSequencePoint(srcparam.Syntax);

                    // Template: PhpException.ArgumentNullError( value, arg )
                    if (valueplace.Type.IsReferenceType)
                    {
                        valueplace.EmitLoad(cg.Builder);
                    }
                    else if (valueplace.Type.Is_PhpValue())
                    {
                        cg.CoreMethods.PhpValue.Object.Symbol.EmitLoadValue(cg, valueplace);
                    }
                    else
                    {
                        throw ExceptionUtilities.Unreachable;
                    }
                    cg.Builder.EmitIntConstant(srcparam.ParameterIndex + 1);
                    cg.EmitPop(cg.EmitCall(ILOpCode.Call, cg.CoreMethods.Operators.ThrowIfArgumentNull_object_int));
                }
            }

            // check callable
            if (srcparam.Syntax.TypeHint.IsCallable())
            {
                cg.EmitSequencePoint(srcparam.Syntax);

                // Template: PhpException.ThrowIfArgumentNotCallable(<ctx>, current RuntimeTypeHandle, value, arg)
                cg.EmitLoadContext();
                cg.EmitCallerTypeHandle();
                cg.EmitConvertToPhpValue(valueplace.EmitLoad(cg.Builder), default);     // To handle conversion from PhpAlias when the parameter is by ref
<<<<<<< HEAD
                cg.Builder.EmitIntConstant(srcparam.ParameterIndex + 1);
                cg.EmitPop(cg.EmitCall(ILOpCode.Call, cg.CoreMethods.Operators.ThrowIfArgumentNotCallable_Context_RuntimeTypeHandle_PhpValue_int));
=======
                cg.Builder.EmitBoolConstant(!srcparam.IsNotNull);
                cg.Builder.EmitIntConstant(srcparam.ParameterIndex + 1);
                cg.EmitPop(cg.EmitCall(ILOpCode.Call, cg.CoreMethods.Operators.ThrowIfArgumentNotCallable_Context_RuntimeTypeHandle_PhpValue_Bool_int));
>>>>>>> 036c04cc
            }
        }

        /// <summary>
        /// Describes the parameter source place.
        /// </summary>
        interface IParameterSource
        {
            void EmitTypeCheck(CodeGenerator cg, SourceParameterSymbol srcp);

            /// <summary>Inplace copies the parameter.</summary>
            void EmitPass(CodeGenerator cg);

            /// <summary>Loads copied parameter value.</summary>
            TypeSymbol EmitLoad(CodeGenerator cg);
        }

        /// <summary>
        /// Describes the local variable target slot.
        /// </summary>
        interface IParameterTarget
        {
            void StorePrepare(CodeGenerator cg);
            void Store(CodeGenerator cg, TypeSymbol valuetype);
        }

        /// <summary>
        /// Parameter or local is real CLR value on stack.
        /// </summary>
        sealed class DirectParameter : IParameterSource, IParameterTarget
        {
            readonly IPlace _place;
            readonly bool _isparams;
            readonly bool _byref;
            readonly bool _notNull;

            public DirectParameter(IPlace place, bool isparams, bool byref, bool notNull)
            {
                Debug.Assert(place != null);
                _place = place;
                _isparams = isparams;
                _byref = byref;
                _notNull = notNull;
            }

            /// <summary>Loads copied parameter value.</summary>
            public TypeSymbol EmitLoad(CodeGenerator cg)
            {
                if (_isparams)
                {
                    // converts params -> PhpArray
                    Debug.Assert(_place.Type.IsSZArray());
                    return cg.ArrayToPhpArray(_place, deepcopy: true);
                }
                else
                {
                    // load parameter & dereference PhpValue
                    TypeSymbol t;
                    if (_place.Type == cg.CoreTypes.PhpValue)
                    {
                        // p.GetValue() : PhpValue
                        _place.EmitLoadAddress(cg.Builder);
                        t = cg.EmitCall(ILOpCode.Call, cg.CoreMethods.PhpValue.GetValue);
                    }
                    else
                    {
                        // p
                        t = _place.EmitLoad(cg.Builder);
                    }

                    // make copy of given value
                    return cg.EmitDeepCopy(t, nullcheck: !_notNull);
                }
            }

            public void EmitPass(CodeGenerator cg)
            {
                // inplace copies the parameter

                if (_place.Type == cg.CoreTypes.PhpValue)
                {
                    // dereference & copy
                    // (ref <param>).PassValue()
                    _place.EmitLoadAddress(cg.Builder);
                    cg.EmitCall(ILOpCode.Call, cg.CoreMethods.PhpValue.PassValue);
                }
                else if (cg.IsCopiable(_place.Type))
                {
                    _place.EmitStorePrepare(cg.Builder);

                    // copy
                    // <param> = DeepCopy(<param>)
                    cg.EmitDeepCopy(_place.EmitLoad(cg.Builder), nullcheck: !_notNull);

                    _place.EmitStore(cg.Builder);
                }
            }

            public void EmitTypeCheck(CodeGenerator cg, SourceParameterSymbol srcp)
            {
                ParameterReference.EmitTypeCheck(cg, _place, srcp);
            }

            public void Store(CodeGenerator cg, TypeSymbol valuetype)
            {
                cg.EmitConvert(valuetype, 0, _place.Type);
                _place.EmitStore(cg.Builder);
            }

            public void StorePrepare(CodeGenerator cg)
            {
                _place.EmitStorePrepare(cg.Builder); // nop
            }
        }

        /// <summary>
        /// Parameter is fake and is stored in {varargs} array.
        /// </summary>
        sealed class IndirectParameterSource : IParameterSource
        {
            readonly IPlace _varargsplace;
            readonly int _index;
            bool _isparams => _p.IsParams;
            bool _byref => _p.Syntax.PassedByRef;

            readonly SourceParameterSymbol _p;

            public IndirectParameterSource(SourceParameterSymbol p, ParameterSymbol varargparam)
            {
                Debug.Assert(p.IsFake);
                Debug.Assert(varargparam.Type.IsSZArray());

                _p = p;
                _varargsplace = new ParamPlace(varargparam);
                _index = p.Ordinal - varargparam.Ordinal;
                Debug.Assert(_index >= 0);
            }

            public TypeSymbol EmitLoad(CodeGenerator cg)
            {
                if (_isparams)
                {
                    // PhpArray( {varargs[index..] )
                    return cg.ArrayToPhpArray(_varargsplace, startindex: _index, deepcopy: true);
                }
                else
                {
                    var il = cg.Builder;

                    var lbl_default = new object();
                    var lbl_end = new object();

                    var element_type = ((ArrayTypeSymbol)_varargsplace.Type).ElementType;

                    // Template: _index < {vargags}.Length ? {varargs[_index]} : DEFAULT

                    // _index < {varargs}.Length
                    il.EmitIntConstant(_index);
                    _varargsplace.EmitLoad(il);
                    cg.EmitArrayLength();
                    il.EmitBranch(ILOpCode.Bge, lbl_default);

                    // LOAD varargs[index]
                    _varargsplace.EmitLoad(il);
                    il.EmitIntConstant(_index);
                    il.EmitOpCode(ILOpCode.Ldelem);
                    cg.EmitSymbolToken(element_type, null);
                    cg.EmitConvertToPhpValue(cg.EmitDeepCopy(element_type, nullcheck: false), 0);
                    il.EmitBranch(ILOpCode.Br, lbl_end);

                    // DEFAULT
                    il.MarkLabel(lbl_default);

                    if (_p.Initializer != null)
                    {
                        using (var tmpcg = new CodeGenerator(cg, _p.Routine))
                        {
                            tmpcg.EmitConvertToPhpValue(_p.Initializer);
                        }
                    }
                    else
                    {
                        cg.Emit_PhpValue_Null();
                    }

                    //
                    il.MarkLabel(lbl_end);

                    //
                    return cg.CoreTypes.PhpValue;
                }
            }

            public void EmitPass(CodeGenerator cg) => throw ExceptionUtilities.Unreachable;

            public void EmitTypeCheck(CodeGenerator cg, SourceParameterSymbol srcp)
            {
                // throw new NotImplementedException();
            }
        }

        /// <summary>
        /// Local variables are unoptimized, parameter must be stored in {locals} array.
        /// </summary>
        sealed class IndirectLocalTarget : IParameterTarget
        {
            readonly string _localname;

            public IndirectLocalTarget(string localname)
            {
                _localname = localname;
            }

            public void StorePrepare(CodeGenerator cg)
            {
                Debug.Assert(cg.LocalsPlaceOpt != null);

                // LOAD <locals>, <name>
                cg.LocalsPlaceOpt.EmitLoad(cg.Builder);             // <locals>
                cg.EmitIntStringKey(new BoundLiteral(_localname));  // [key]
            }

            public void Store(CodeGenerator cg, TypeSymbol valuetype)
            {
                // Template: {PhpArray}.Add({name}, {value})
                cg.EmitConvertToPhpValue(valuetype, 0);
                cg.EmitPop(cg.EmitCall(ILOpCode.Call, cg.CoreMethods.PhpArray.Add_IntStringKey_PhpValue));  // TODO: Append() without duplicity check
            }
        }

        #endregion

        /// <summary>
        /// Whether to skip passing the parameter value, as it is unnecessary (e.g. unused parameter or only delegation to another method)
        /// </summary>
        public bool SkipPass { get; set; }

        public ParameterSymbol Parameter => (ParameterSymbol)Symbol;

        public override TypeSymbol Type => Place != null ? Place.Type : base.Type;

        public ParameterReference(ParameterSymbol symbol, SourceRoutineSymbol routine)
            : base(VariableKind.Parameter, routine, symbol, new BoundVariableName(symbol.Name))
        {

        }

        public override void EmitInit(CodeGenerator cg)
        {
            if (cg.InitializedLocals)
            {
                return;
            }

            var srcparam = Symbol as SourceParameterSymbol;
            if (srcparam == null)
            {
                Place = new ParamPlace(Parameter);

                // an implicit parameter,
                // nothing to initialize
                return;
            }

            IPlace lazyPlace = null;

            //
            // source: real parameter OR fake parameter: IParameterSource { TypeCheck, Pass, Load }
            // target: optimized locals OR unoptimized locals: IParameterTarget { StorePrepare, Store }
            //

            var source = srcparam.IsFake
                ? (IParameterSource)new IndirectParameterSource(srcparam, srcparam.Routine.GetParamsParameter())
                : (IParameterSource)new DirectParameter(new ParamPlace(srcparam), srcparam.IsParams, byref: srcparam.Syntax.PassedByRef, notNull: srcparam.IsNotNull);

            if (cg.HasUnoptimizedLocals == false) // usual case - optimized locals
            {
                // TODO: cleanup
                var tmask = srcparam.Routine.ControlFlowGraph.GetLocalTypeMask(srcparam.Name);
                var clrtype = cg.DeclaringCompilation.GetTypeFromTypeRef(srcparam.Routine, tmask);

                // target local must differ from source parameter ?
                if (srcparam.IsFake || (srcparam.Type != cg.CoreTypes.PhpValue && srcparam.Type != cg.CoreTypes.PhpAlias && srcparam.Type != clrtype))
                {
                    var loc = cg.Builder.LocalSlotManager.DeclareLocal(
                        (Cci.ITypeReference)clrtype, new SynthesizedLocalSymbol(srcparam.Routine, srcparam.Name, clrtype), srcparam.Name,
                        SynthesizedLocalKind.UserDefined, LocalDebugId.None, 0, LocalSlotConstraints.None, ImmutableArray<bool>.Empty, ImmutableArray<string>.Empty, false);
                    lazyPlace = new LocalPlace(loc);
                    cg.Builder.AddLocalToScope(loc);
                }
            }

            var target = cg.HasUnoptimizedLocals
                ? (IParameterTarget)new IndirectLocalTarget(srcparam.Name)
                : (lazyPlace != null)
                    ? new DirectParameter(lazyPlace, srcparam.IsParams, byref: srcparam.Syntax.PassedByRef, notNull: srcparam.IsNotNull/*not important*/)
                    : (DirectParameter)source;

            // 1. TypeCheck
            source.EmitTypeCheck(cg, srcparam);

            if (source == target)
            {
                // 2a. (source == target): Pass (inplace copy and dereference) if necessary
                if (!SkipPass)
                {
                    source.EmitPass(cg);
                }
            }
            else
            {
                // 2b. (source != target): StorePrepare -> Load&Copy -> Store
                target.StorePrepare(cg);
                var loaded = source.EmitLoad(cg);
                target.Store(cg, loaded);
            }

            if (lazyPlace != null)
            {
                // TODO: perf warning
            }

            Place = lazyPlace ?? (cg.HasUnoptimizedLocals ? null : new ParamPlace(Parameter));

            // TODO: ? if (cg.HasUnoptimizedLocals && $this) <locals>["this"] = ...
        }
    }

    class ThisVariableReference : LocalVariableReference
    {
        public ThisVariableReference(SourceRoutineSymbol routine)
            : base(VariableKind.ThisParameter, routine, null, new BoundVariableName(VariableName.ThisVariableName))
        {
        }

        internal override bool IsOptimized => true;

        public override IPlace Place
        {
            get => Routine.GetPhpThisVariablePlace();
            protected set => throw ExceptionUtilities.Unreachable;
        }

        public override bool HasAddress => false;

        public override TypeSymbol Type => Place.Type;

        public override void EmitInit(CodeGenerator cg)
        {
            if (cg.HasUnoptimizedLocals)
            {
                // TODO: <locals>["this"] = this;
            }

            // nada
        }

        public override TypeSymbol EmitLoadValue(CodeGenerator cg, ref LhsStack lhs, BoundAccess access)
        {
            if (cg.GeneratorStateMachineMethod != null)
            {
                return (new ParamPlace(cg.GeneratorStateMachineMethod.ThisParameter)).EmitLoadValue(cg, ref lhs, access);
                // TODO: access.IsReadRef
            }

            if (access.IsReadRef)
            {
                // just wrap this into PhpAlias
                var t = base.EmitLoadValue(cg, ref lhs, BoundAccess.Read);
                cg.EmitConvertToPhpValue(t, 0);
                return cg.Emit_PhpValue_MakeAlias(); // : PhpAlias
            }

            //

            return base.EmitLoadValue(cg, ref lhs, access);
        }

        public override LhsStack EmitStorePreamble(CodeGenerator cg, BoundAccess access)
        {
            // should be handled in DiagnosticWalker before this happens
            throw ExceptionUtilities.Unreachable;
        }

        public override void EmitStore(CodeGenerator cg, ref LhsStack lhs, TypeSymbol stack, BoundAccess access)
        {
            throw ExceptionUtilities.Unreachable;
        }
    }

    class SuperglobalVariableReference : LocalVariableReference
    {
        new VariableName Name => BoundName.NameValue;

        PropertySymbol/*!*/ResolveSuperglobalProperty(PhpCompilation compilation)
        {
            PropertySymbol prop;

            var c = compilation.CoreMethods.Context;

            if (Name == VariableName.GlobalsName) prop = c.Globals;
            else if (Name == VariableName.ServerName) prop = c.Server;
            else if (Name == VariableName.RequestName) prop = c.Request;
            else if (Name == VariableName.GetName) prop = c.Get;
            else if (Name == VariableName.PostName) prop = c.Post;
            else if (Name == VariableName.CookieName) prop = c.Cookie;
            else if (Name == VariableName.EnvName) prop = c.Env;
            else if (Name == VariableName.FilesName) prop = c.Files;
            else if (Name == VariableName.SessionName) prop = c.Session;
            else if (Name == VariableName.HttpRawPostDataName) prop = c.HttpRawPostData;
            else throw ExceptionUtilities.UnexpectedValue(Name);

            return prop;
        }

        internal override bool IsOptimized => true;

        public override TypeSymbol Type => ResolveSuperglobalProperty(Routine.DeclaringCompilation).Type;

        public override bool HasAddress => false;

        public SuperglobalVariableReference(VariableName name, SourceRoutineSymbol routine)
            : base(VariableKind.GlobalVariable, routine, null, new BoundVariableName(name))
        {
            Debug.Assert(name.IsAutoGlobal);
        }

        public override void EmitInit(CodeGenerator cg)
        {
            // just initialize Place
            if (cg.ContextPlaceOpt != null)
            {
                Place = new PropertyPlace(cg.ContextPlaceOpt, ResolveSuperglobalProperty(cg.DeclaringCompilation), cg.Module);
            }
            else
            {
                // unexpected
                throw ExceptionUtilities.Unreachable;
            }

            // nada
        }

        public override TypeSymbol EmitLoadValue(CodeGenerator cg, ref LhsStack lhsStack, BoundAccess access)
        {
            if (access.IsReadRef)
            {
                // TODO: update Context
                // &$<_name>
                // Template: ctx.Globals.EnsureAlias(<_name>)
                cg.EmitLoadContext();
                cg.EmitCall(ILOpCode.Call, cg.CoreMethods.Context.Globals.Getter);
                BoundName.EmitIntStringKey(cg);
                return cg.EmitCall(ILOpCode.Call, cg.CoreMethods.PhpArray.EnsureItemAlias_IntStringKey)
                    .Expect(cg.CoreTypes.PhpAlias);
            }
            else
            {
                return base.EmitLoadValue(cg, ref lhsStack, access);
            }
        }
    }

    #endregion

    #region Fields, Properties

    class FieldReference : IVariableReference
    {
        public BoundExpression Receiver { get; } // can be null

        public FieldSymbol Field => (FieldSymbol)Symbol;

        public Symbol Symbol { get; }

        public TypeSymbol Type => Field.Type;

        public bool HasAddress => true;

        public IPlace Place
        {
            get
            {
                if (Receiver == null)
                {
                    // _statics holder ?
                    if (!Field.IsStatic)
                    {
                        Debug.Assert(Field.ContainingStaticsHolder() != null, "Field is non-static and does not have the receiver instance!");
                        return null;    // new FieldPlace ( Receiver: Context.GetStatics<Holder>(), Field );
                    }

                    return new FieldPlace(null, Field);
                }

                if (Receiver is BoundReferenceExpression bref && bref.Place() is IPlace receiver_place && receiver_place.Type.IsOfType(Field.ContainingType))
                {
                    return new FieldPlace(receiver_place, Field);
                }

                return null;
            }
        }

        public FieldReference(BoundExpression receiver, FieldSymbol/*!*/field)
        {
            this.Receiver = receiver;
            this.Symbol = field ?? throw ExceptionUtilities.ArgumentNull(nameof(field));
        }

        public LhsStack EmitStorePreamble(CodeGenerator cg, BoundAccess access)
        {
            LhsStack lhs = default;

            return VariableReferenceExtensions.EmitReceiver(cg, ref lhs, Field, Receiver) + new FieldPlace_Raw(Field, cg.Module).EmitStorePreamble(cg, access, mightBeAliased: true);
        }

        public void EmitStore(CodeGenerator cg, ref LhsStack lhs, TypeSymbol stack, BoundAccess access)
        {
            if (Field.IsConst)
            {
                throw ExceptionUtilities.Unreachable; // cannot assign to const and analysis should report it already
            }

            new FieldPlace_Raw(Field, cg.Module).EmitStore(cg, ref lhs, stack, access);
        }

        public TypeSymbol EmitLoadValue(CodeGenerator cg, ref LhsStack lhs, BoundAccess access)
        {
            if (Field.IsConst)
            {
                return cg.EmitLoadConstant(Field.ConstantValue);
            }

            VariableReferenceExtensions.EmitReceiver(cg, ref lhs, Field, Receiver);

            if (access.IsQuiet && Receiver != null && cg.CanBeNull(Receiver.TypeRefMask))
            {
                // handle nullref in "quiet" mode (e.g. within empty() expression),
                // emit something like C#'s "?." operator

                //  .dup ? .ldfld : default

                // cg.EmitNullCoalescing( , ) but we need the resulting type

                var _il = cg.Builder;
                var lbl_null = new NamedLabel("ReceiverNull");
                var lbl_end = new object();

                _il.EmitOpCode(ILOpCode.Dup);
                _il.EmitBranch(ILOpCode.Brfalse, lbl_null);
                var type = new FieldPlace_Raw(Field, cg.Module).EmitLoadValue(cg, ref lhs, access); // .field

                _il.EmitBranch(ILOpCode.Br, lbl_end);

                _il.MarkLabel(lbl_null);
                _il.EmitOpCode(ILOpCode.Pop);
                cg.EmitLoadDefault(type); // default

                _il.MarkLabel(lbl_end);

                //
                return type;
            }
            else
            {
                return new FieldPlace_Raw(Field, cg.Module).EmitLoadValue(cg, ref lhs, access);
            }
        }

        public TypeSymbol EmitLoadAddress(CodeGenerator cg, ref LhsStack lhs)
        {
            VariableReferenceExtensions.EmitReceiver(cg, ref lhs, Field, Receiver);

            new FieldPlace_Raw(Field, cg.Module).EmitLoadAddress(cg.Builder);

            return Field.Type;
        }
    }

    class PropertyReference : IVariableReference
    {
        public BoundExpression Receiver { get; } // can be null

        public PropertySymbol Property => (PropertySymbol)Symbol;

        public Symbol Symbol { get; }

        public TypeSymbol Type => Property.Type;

        public bool HasAddress => false;

        public IPlace Place
        {
            get
            {
                if (Receiver == null)
                    return new PropertyPlace(null, Property);

                if (Receiver is BoundReferenceExpression bref && bref.Place() is IPlace receiver_place && receiver_place.Type.IsOfType(Property.ContainingType))
                    return new PropertyPlace(receiver_place, Property);

                return null;
            }
        }

        public PropertyReference(BoundExpression receiver, PropertySymbol/*!*/prop)
        {
            this.Receiver = receiver;
            this.Symbol = prop ?? throw ExceptionUtilities.ArgumentNull(nameof(prop));
        }

        public LhsStack EmitStorePreamble(CodeGenerator cg, BoundAccess access)
        {
            LhsStack lhs = default;
            return VariableReferenceExtensions.EmitReceiver(cg, ref lhs, Symbol, Receiver);
        }

        public void EmitStore(CodeGenerator cg, ref LhsStack lhs, TypeSymbol stack, BoundAccess access)
        {
            var setter = Property.SetMethod;
            var type = setter.Parameters[0].Type;

            if (stack == null) // unset
            {
                stack = cg.EmitLoadDefault(type, 0);
            }

            cg.EmitConvert(stack, 0, type);
            cg.EmitCall(setter.IsVirtual ? ILOpCode.Callvirt : ILOpCode.Call, setter);
        }

        public TypeSymbol EmitLoadValue(CodeGenerator cg, ref LhsStack lhs, BoundAccess access)
        {
            VariableReferenceExtensions.EmitReceiver(cg, ref lhs, Symbol, Receiver);

            var getter = Property.GetMethod;
            return cg.EmitCall(getter.IsVirtual ? ILOpCode.Callvirt : ILOpCode.Call, getter);

            // TODO: ACCESS
        }

        public TypeSymbol EmitLoadAddress(CodeGenerator cg, ref LhsStack lhsStack)
        {
            throw ExceptionUtilities.Unreachable;
        }
    }

    class IndirectProperty : IVariableReference
    {
        readonly BoundFieldRef _boundfield;

        public BoundVariableName Name => _boundfield.FieldName;
        public BoundExpression Instance => _boundfield.Instance;
        public string NameValueOpt => _boundfield.FieldName.NameValue.Value;
        public BoundAccess Access => _boundfield.Access;

        DynamicOperationFactory.CallSiteData _lazyLoadCallSite = null;
        DynamicOperationFactory.CallSiteData _lazyStoreCallSite = null;

        public IndirectProperty(BoundFieldRef boundfield)
        {
            _boundfield = boundfield ?? throw ExceptionUtilities.ArgumentNull(nameof(boundfield));
        }

        public Symbol Symbol => null;

        public TypeSymbol Type => null;

        public bool HasAddress => false;

        public IPlace Place => null;

        void EmitLoadPreamble(CodeGenerator cg, ref LhsStack lhs)
        {
            if (_lazyLoadCallSite == null)
                _lazyLoadCallSite = cg.Factory.StartCallSite("get_" + this.NameValueOpt);

            _lazyLoadCallSite.Prepare(cg);

            // callsite.Target callsite
            _lazyLoadCallSite.EmitLoadTarget();
            _lazyLoadCallSite.EmitLoadCallsite();

            if (_boundfield.IsInstanceField)
            {
                // target instance
                _lazyLoadCallSite.EmitTargetInstance(lhs.EmitReceiver(cg, Instance));
            }
            else if (_boundfield.IsStaticField || _boundfield.IsClassConstant)
            {
                // LOAD PhpTypeInfo
                _lazyLoadCallSite.EmitTargetTypeParam(_boundfield.ContainingType);
            }
            else
            {
                throw ExceptionUtilities.UnexpectedValue(_boundfield);
            }
        }

        public TypeSymbol EmitLoadValue(CodeGenerator cg, ref LhsStack lhs, BoundAccess access)
        {
            EmitLoadPreamble(cg, ref lhs);

            Debug.Assert(_lazyLoadCallSite != null);

            // resolve actual return type
            TypeSymbol return_type;
            if (Access.EnsureObject) return_type = cg.CoreTypes.Object;
            else if (Access.EnsureArray) return_type = cg.CoreTypes.IPhpArray;
            else if (Access.IsReadRef) return_type = cg.CoreTypes.PhpAlias;
            else if (Access.IsIsSet) return_type = cg.CoreTypes.Boolean;
            else return_type = Access.TargetType ?? cg.CoreTypes.PhpValue;

            // Template: Invoke(TInstance, Context, [string name])

            _lazyLoadCallSite.EmitLoadContext();                    // ctx : Context
            _lazyLoadCallSite.EmitNameParam(Name.NameExpression);   // [name] : string
            _lazyLoadCallSite.EmitCallerTypeParam();                // [classctx] : RuntimeTypeHandle

            // Target()
            var functype = cg.Factory.GetCallSiteDelegateType(
                null, RefKind.None,
                _lazyLoadCallSite.Arguments,
                _lazyLoadCallSite.ArgumentsRefKinds,
                null,
                return_type);

            cg.EmitCall(ILOpCode.Callvirt, functype.DelegateInvokeMethod);

            //
            _lazyLoadCallSite.Construct(functype, cctor =>
            {
                // new GetFieldBinder(field_name, context, return, flags)
                cctor.Builder.EmitStringConstant(this.NameValueOpt);
                cctor.EmitLoadToken(cg.CallerType, null);           // class context
                cctor.EmitLoadToken(return_type, null);
                cctor.Builder.EmitIntConstant((int)Access.Flags);
                cctor.EmitCall(ILOpCode.Call,
                    _boundfield.IsClassConstant
                        ? cg.CoreMethods.Dynamic.GetClassConstBinder
                        : cg.CoreMethods.Dynamic.GetFieldBinder
                );
            });

            //
            return return_type;
        }

        public TypeSymbol EmitLoadAddress(CodeGenerator cg, ref LhsStack lhsStack)
        {
            throw new InvalidOperationException();
        }

        public LhsStack EmitStorePreamble(CodeGenerator cg, BoundAccess access)
        {
            var lhs = new LhsStack { CodeGenerator = cg, IsEnabled = access.IsRead, };

            //

            if (_lazyStoreCallSite == null)
                _lazyStoreCallSite = cg.Factory.StartCallSite("set_" + this.NameValueOpt);

            _lazyStoreCallSite.Prepare(cg);

            // callsite.Target callsite
            _lazyStoreCallSite.EmitLoadTarget();
            _lazyStoreCallSite.EmitLoadCallsite();

            if (_boundfield.IsInstanceField)
            {
                // target instance
                _lazyStoreCallSite.EmitTargetInstance(lhs.EmitReceiver(cg, Instance));
            }
            else if (_boundfield.IsStaticField || _boundfield.IsClassConstant)
            {
                // LOAD PhpTypeInfo
                _lazyStoreCallSite.EmitTargetTypeParam(_boundfield.ContainingType);
            }
            else
            {
                throw ExceptionUtilities.UnexpectedValue(_boundfield);
            }

            // ctx : Context
            _lazyStoreCallSite.EmitLoadContext();

            // [name] : string
            _lazyStoreCallSite.EmitNameParam(Name.NameExpression);

            // [classctx] : RuntimeTypeHandle
            _lazyStoreCallSite.EmitCallerTypeParam();                // [classctx] : RuntimeTypeHandle

            //
            return lhs;
        }

        public void EmitStore(CodeGenerator cg, ref LhsStack lhs, TypeSymbol stack, BoundAccess access)
        {
            Debug.Assert(_lazyStoreCallSite != null);

            // Template: Invoke(TInstance, Context, [string name], [value])

            if (stack != null)
            {
                _lazyStoreCallSite.AddArg(stack, byref: false);
            }

            // Target()
            var functype = cg.Factory.GetCallSiteDelegateType(
                null, RefKind.None,
                _lazyStoreCallSite.Arguments,
                _lazyStoreCallSite.ArgumentsRefKinds,
                null,
                cg.CoreTypes.Void);

            cg.EmitCall(ILOpCode.Callvirt, functype.DelegateInvokeMethod);

            _lazyStoreCallSite.Construct(functype, cctor =>
            {
                cctor.Builder.EmitStringConstant(this.NameValueOpt);
                cctor.EmitLoadToken(cg.CallerType, null);           // class context
                cctor.Builder.EmitIntConstant((int)Access.Flags);   // flags
                cctor.EmitCall(ILOpCode.Call, cg.CoreMethods.Dynamic.SetFieldBinder);
            });
        }
    }

    #endregion

    #region Misc

    sealed class PlaceReference : IVariableReference
    {
        public PlaceReference(IPlace place)
        {
            Place = place ?? throw ExceptionUtilities.ArgumentNull(nameof(place));
        }

        public static IVariableReference Create(IPlace place) => place != null ? new PlaceReference(place) : null;

        public IPlace Place { get; }

        public Symbol Symbol => throw new NotImplementedException();

        public TypeSymbol Type => Place.Type;

        public bool HasAddress => Place.HasAddress;

        public TypeSymbol EmitLoadAddress(CodeGenerator cg, ref LhsStack lhsStack)
        {
            Place.EmitLoadAddress(cg.Builder);
            return Place.Type;
        }

        public TypeSymbol EmitLoadValue(CodeGenerator cg, ref LhsStack lhs, BoundAccess access)
        {
            return Place.EmitLoadValue(cg, ref lhs, access);
        }

        public LhsStack EmitStorePreamble(CodeGenerator cg, BoundAccess access)
        {
            return Place.EmitStorePreamble(cg, access, mightBeAliased: true);
        }

        public void EmitStore(CodeGenerator cg, ref LhsStack lhs, TypeSymbol stack, BoundAccess access)
        {
            Place.EmitStore(cg, ref lhs, stack, access);
        }
    }

    #endregion
}<|MERGE_RESOLUTION|>--- conflicted
+++ resolved
@@ -875,14 +875,9 @@
                 cg.EmitLoadContext();
                 cg.EmitCallerTypeHandle();
                 cg.EmitConvertToPhpValue(valueplace.EmitLoad(cg.Builder), default);     // To handle conversion from PhpAlias when the parameter is by ref
-<<<<<<< HEAD
-                cg.Builder.EmitIntConstant(srcparam.ParameterIndex + 1);
-                cg.EmitPop(cg.EmitCall(ILOpCode.Call, cg.CoreMethods.Operators.ThrowIfArgumentNotCallable_Context_RuntimeTypeHandle_PhpValue_int));
-=======
                 cg.Builder.EmitBoolConstant(!srcparam.IsNotNull);
                 cg.Builder.EmitIntConstant(srcparam.ParameterIndex + 1);
                 cg.EmitPop(cg.EmitCall(ILOpCode.Call, cg.CoreMethods.Operators.ThrowIfArgumentNotCallable_Context_RuntimeTypeHandle_PhpValue_Bool_int));
->>>>>>> 036c04cc
             }
         }
 

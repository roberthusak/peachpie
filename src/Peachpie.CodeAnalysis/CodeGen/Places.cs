--- conflicted
+++ resolved
@@ -471,1591 +471,4 @@
     //}
 
     #endregion
-<<<<<<< HEAD
-
-    #region IBoundReference
-
-    /// <summary>
-    /// Helper object emitting value of a member instance.
-    /// Used to avoid repetitious evaluation of the instance in case of BoundCompoundAssignEx or Increment/Decrement.
-    /// </summary>
-    internal sealed class InstanceCacheHolder : IDisposable
-    {
-        LocalDefinition _instance_loc;
-        LocalDefinition _name_loc;
-        CodeGenerator _cg;
-
-        public void Dispose()
-        {
-            if (_instance_loc != null)
-            {
-                _cg.ReturnTemporaryLocal(_instance_loc);
-                _instance_loc = null;
-            }
-
-            if (_name_loc != null)
-            {
-                _cg.ReturnTemporaryLocal(_name_loc);
-                _name_loc = null;
-            }
-
-            _cg = null;
-        }
-
-        /// <summary>
-        /// Emits instance. Caches the result if holder is provided, or loads evaluated instance if holder was initialized already.
-        /// </summary>
-        public static TypeSymbol EmitInstance(InstanceCacheHolder holderOrNull, CodeGenerator cg, BoundExpression instance)
-        {
-            return (instance != null) ? EmitInstance(holderOrNull, cg, () => cg.Emit(instance)) : null;
-        }
-
-        public static TypeSymbol EmitInstance(InstanceCacheHolder holderOrNull, CodeGenerator cg, Func<TypeSymbol> emitter)
-        {
-            if (holderOrNull != null)
-            {
-                return holderOrNull.EmitInstance(cg, emitter);
-            }
-            else
-            {
-                return emitter();
-            }
-        }
-
-        /// <summary>
-        /// Emits name as string. Caches the result if holder is provided, or loads evaluated name if holder was initialized already.
-        /// </summary>
-        public static void EmitName(InstanceCacheHolder holderOrNull, CodeGenerator cg, BoundExpression name)
-        {
-            Contract.ThrowIfNull(cg);
-            Contract.ThrowIfNull(name);
-
-            if (holderOrNull != null)
-            {
-                holderOrNull.EmitName(cg, name);
-            }
-            else
-            {
-                cg.EmitConvert(name, cg.CoreTypes.String);
-            }
-        }
-
-        /// <summary>
-        /// Emits <see name="_instance"/>, uses cached value if initialized already.
-        /// </summary>
-        TypeSymbol EmitInstance(CodeGenerator cg, Func<TypeSymbol> emitter)
-        {
-            Debug.Assert(cg != null);
-
-            if (_instance_loc != null)
-            {
-                cg.Builder.EmitLocalLoad(_instance_loc);
-            }
-            else
-            {
-                _cg = cg;
-
-                // return (<loc> = <instance>);
-                _instance_loc = cg.GetTemporaryLocal(emitter());
-                cg.EmitOpCode(ILOpCode.Dup);
-                cg.Builder.EmitLocalStore(_instance_loc);
-            }
-
-            return (TypeSymbol)_instance_loc.Type;
-        }
-
-        /// <summary>
-        /// Emits name as string, uses cached variable.
-        /// </summary>
-        void EmitName(CodeGenerator cg, BoundExpression name)
-        {
-            Contract.ThrowIfNull(cg);
-            Contract.ThrowIfNull(name);
-
-            if (_name_loc != null)
-            {
-                cg.Builder.EmitLocalLoad(_name_loc);
-            }
-            else
-            {
-                _cg = cg;
-
-                // return (<loc> = <name>)
-                _name_loc = cg.GetTemporaryLocal(cg.CoreTypes.String);
-                cg.EmitConvert(name, cg.CoreTypes.String);
-                cg.Builder.EmitOpCode(ILOpCode.Dup);
-                cg.Builder.EmitLocalStore(_name_loc);
-            }
-        }
-    }
-
-    /// <summary>
-    /// Interface wrapping bound storage places.
-    /// </summary>
-    /// <remarks>
-    /// Provides methods for load and store to the place.
-    /// 1. EmitLoadPrepare, EmitStorePrepare. Emits first argument of load/store operation. Can be stored to a temporary variable to both load and store.
-    /// 2. EmitLoad. Loads value to the top of stack. Expect 1. to be on stack first.
-    /// 3. EmitStore. Stores value from top of stack to the place. Expects 1. to be on stack before.
-    /// </remarks>
-    internal interface IBoundReference
-    {
-        /// <summary>
-        /// Type of place. Can be <c>null</c>.
-        /// </summary>
-        TypeSymbol TypeOpt { get; }
-
-        /// <summary>
-        /// Emits the preamble to the load operation.
-        /// Must be called before <see cref="EmitLoad(CodeGenerator)"/>.
-        /// </summary>
-        /// <param name="cg">Code generator, must not be <c>null</c>.</param>
-        /// <param name="instanceOpt">Temporary variable holding value of instance expression.</param>
-        /// <remarks>
-        /// The returned type corresponds to the instance expression emitted onto top of the evaluation stack. The value can be stored to a temporary variable and passed to the next call to Emit**Prepare to avoid evaluating of instance again.
-        /// </remarks>
-        void EmitLoadPrepare(CodeGenerator cg, InstanceCacheHolder instanceOpt = null);
-
-        /// <summary>
-        /// Emits the preamble to the load operation.
-        /// Must be called before <see cref="EmitStore(CodeGenerator, TypeSymbol)"/>.
-        /// </summary>
-        /// <param name="cg">Code generator, must not be <c>null</c>.</param>
-        /// <param name="instanceOpt">Temporary variable holding value of instance expression.</param>
-        /// <remarks>
-        /// The returned type corresponds to the instance expression emitted onto top of the evaluation stack. The value can be stored to a temporary variable and passed to the next call to Emit**Prepare to avoid evaluating of instance again.
-        /// </remarks>
-        void EmitStorePrepare(CodeGenerator cg, InstanceCacheHolder instanceOpt = null);
-
-        /// <summary>
-        /// Emits load of value.
-        /// Expects <see cref="EmitLoadPrepare"/> to be called first.
-        /// </summary>
-        TypeSymbol EmitLoad(CodeGenerator cg);
-
-        /// <summary>
-        /// Emits code to stores a value to this place.
-        /// Expects <see cref="EmitStorePrepare(CodeGenerator,InstanceCacheHolder)"/> and actual value to be loaded on stack.
-        /// </summary>
-        /// <param name="cg">Code generator.</param>
-        /// <param name="valueType">Type of value on the stack to be stored. Can be <c>null</c> in case of <c>Unset</c> semantic.</param>
-        void EmitStore(CodeGenerator cg, TypeSymbol valueType);
-
-        /// <summary>
-        /// Emits code that loads address of this storage place.
-        /// Expects <see cref="EmitLoadPrepare"/> to be called first. 
-        /// </summary>
-        /// <returns>Type of value. Gets <c>null</c> if address cannot be loaded.</returns>
-        TypeSymbol EmitLoadAddress(CodeGenerator cg);
-
-        ///// <summary>
-        ///// Gets whether the place has an address.
-        ///// </summary>
-        //bool HasAddress { get; }
-    }
-
-    #endregion
-
-    #region BoundLocalPlace
-
-    internal class BoundLocalPlace : IBoundReference, IPlace
-    {
-        readonly IPlace _place;
-        readonly BoundAccess _access;
-        readonly TypeRefMask _thint;
-
-        public BoundLocalPlace(IPlace place, BoundAccess access, TypeRefMask thint)
-        {
-            Contract.ThrowIfNull(place);
-
-            _place = place;
-            _access = access;
-            _thint = thint;
-        }
-
-        public void EmitLoadPrepare(CodeGenerator cg, InstanceCacheHolder instanceOpt) { }
-
-        public TypeSymbol EmitLoad(CodeGenerator cg)
-        {
-            Debug.Assert(_access.IsRead);
-
-            var type = _place.TypeOpt;
-
-            // Ensure Object ($x->.. =)
-            if (_access.EnsureObject)
-            {
-                if (type == cg.CoreTypes.PhpAlias)
-                {
-                    _place.EmitLoad(cg.Builder);
-                    return cg.EmitCall(ILOpCode.Call, cg.CoreMethods.PhpAlias.EnsureObject)
-                        .Expect(SpecialType.System_Object);
-                }
-                else if (type == cg.CoreTypes.PhpValue)
-                {
-                    if (!_place.HasAddress) throw cg.NotImplementedException("unreachable: variable does not have an address");
-
-                    _place.EmitLoadAddress(cg.Builder);
-                    cg.EmitCall(ILOpCode.Call, cg.CoreMethods.PhpValue.EnsureObject)
-                        .Expect(SpecialType.System_Object);
-
-                    if (_thint.IsSingleType && cg.IsClassOnly(_thint))
-                    {
-                        var tref = cg.Routine.TypeRefContext.GetTypes(_thint)[0];
-                        var clrtype = (TypeSymbol)tref.ResolveTypeSymbol(cg.DeclaringCompilation);
-                        if (clrtype != null && !clrtype.IsErrorType() && clrtype != cg.CoreTypes.Object)
-                        {
-                            cg.EmitCastClass(clrtype);
-                            return clrtype;
-                        }
-                    }
-
-                    return cg.CoreTypes.Object;
-                }
-                else if (type.IsOfType(cg.CoreTypes.IPhpArray))
-                {
-                    // PhpArray -> stdClass
-                    // PhpString -> stdClass (?)
-                    // otherwise keep the instance on stack
-                    throw new NotImplementedException();
-                }
-                else
-                {
-                    if (type.IsReferenceType)
-                    {
-                        if (type == cg.CoreTypes.Object && cg.TypeRefContext.IsNull(_thint) && _place.HasAddress)
-                        {
-                            // Operators.EnsureObject(ref <place>)
-                            _place.EmitLoadAddress(cg.Builder);
-                            return cg.EmitCall(ILOpCode.Call, cg.CoreMethods.Operators.EnsureObject_ObjectRef)
-                                .Expect(SpecialType.System_Object);
-                        }
-                        else
-                        {
-                            // <place>
-                            return _place.EmitLoad(cg.Builder);
-                        }
-                    }
-                    else
-                    {
-                        // return new stdClass(ctx)
-                        throw new NotImplementedException();
-                    }
-                }
-            }
-            // Ensure Array ($x[] =)
-            else if (_access.EnsureArray)
-            {
-                if (type == cg.CoreTypes.PhpAlias)
-                {
-                    // <place>.EnsureArray()
-                    _place.EmitLoad(cg.Builder);
-                    return cg.EmitCall(ILOpCode.Call, cg.CoreMethods.PhpAlias.EnsureArray)
-                        .Expect(cg.CoreTypes.IPhpArray);
-                }
-                else if (type == cg.CoreTypes.PhpValue)
-                {
-                    if (cg.IsArrayOnly(_thint))
-                    {
-                        // uses typehint and accesses .Array directly if possible
-                        // <place>.Array
-                        _place.EmitLoadAddress(cg.Builder);
-                        return cg.EmitCall(ILOpCode.Call, cg.CoreMethods.PhpValue.Array.Getter)
-                            .Expect(cg.CoreTypes.PhpArray);
-                    }
-                    else
-                    {
-                        // <place>.EnsureArray()
-                        _place.EmitLoadAddress(cg.Builder);
-                        return cg.EmitCall(ILOpCode.Call, cg.CoreMethods.PhpValue.EnsureArray)
-                            .Expect(cg.CoreTypes.IPhpArray);
-                    }
-                }
-                else if (type == cg.CoreTypes.PhpString)
-                {
-                    Debug.Assert(type.IsValueType);
-                    // <place>.EnsureWritable() : IPhpArray
-                    _place.EmitLoadAddress(cg.Builder); // LOAD ref PhpString
-                    return cg.EmitCall(ILOpCode.Call, cg.CoreMethods.PhpString.EnsureWritable);
-                }
-                else if (type.IsOfType(cg.CoreTypes.IPhpArray))
-                {
-                    // Operators.EnsureArray(ref <place>)
-                    _place.EmitLoadAddress(cg.Builder);
-
-                    if (type == cg.CoreTypes.PhpArray)
-                    {
-                        return cg.EmitCall(ILOpCode.Call, cg.CoreMethods.Operators.EnsureArray_PhpArrayRef)
-                            .Expect(cg.CoreTypes.PhpArray);
-                    }
-                    else
-                    {
-                        return cg.EmitCall(ILOpCode.Call, cg.CoreMethods.Operators.EnsureArray_IPhpArrayRef)
-                            .Expect(cg.CoreTypes.IPhpArray);
-                    }
-                }
-                else if (type.IsOfType(cg.CoreTypes.ArrayAccess))
-                {
-                    // LOAD <place> : ArrayAccess
-                    return _place.EmitLoad(cg.Builder);
-                }
-                else if (type.IsReferenceType)
-                {
-                    // Operators.EnsureArray(<stack>)
-                    return cg.EmitCall(ILOpCode.Call, cg.CoreMethods.Operators.EnsureArray_Object);
-                }
-
-                throw cg.NotImplementedException("EnsureArray(" + type.Name + ")");
-            }
-            // Ensure Alias (&$x)
-            else if (_access.IsReadRef)
-            {
-                if (type == cg.CoreTypes.PhpAlias)
-                {
-                    // TODO: <place>.AddRef()
-                    return _place.EmitLoad(cg.Builder);
-                }
-                else if (type == cg.CoreTypes.PhpValue)
-                {
-                    // return <place>.EnsureAlias()
-                    _place.EmitLoadAddress(cg.Builder);
-                    return cg.EmitCall(ILOpCode.Call, cg.CoreMethods.PhpValue.EnsureAlias)
-                        .Expect(cg.CoreTypes.PhpAlias);
-                }
-                else if (type == cg.CoreTypes.PhpNumber)
-                {
-                    throw new NotImplementedException();
-                }
-                else
-                {
-                    // new PhpAlias((PhpValue)<place>, 1)   // e.g. &$this
-                    cg.EmitConvertToPhpValue(_place.EmitLoad(cg.Builder), 0);
-                    return cg.Emit_PhpValue_MakeAlias();
-                }
-            }
-            // Read
-            else
-            {
-                return _place.EmitLoad(cg.Builder);
-            }
-        }
-
-        /// <summary>
-        /// Emits code that loads address of this storage place.
-        /// Expects <see cref="EmitLoadPrepare"/> to be called first. 
-        /// </summary>
-        /// <returns>Type of value. Gets <c>null</c> if address cannot be loaded.</returns>
-        public TypeSymbol EmitLoadAddress(CodeGenerator cg)
-        {
-            if (_place.HasAddress)
-            {
-                Debug.Assert(_place.TypeOpt != null);
-                _place.EmitLoadAddress(cg.Builder);
-                return _place.TypeOpt;
-            }
-
-            return null;
-        }
-
-        public void EmitStorePrepare(CodeGenerator cg, InstanceCacheHolder instanceOpt)
-        {
-            var type = _place.TypeOpt;
-
-            if (_access.IsWriteRef || _access.IsUnset)
-            {
-                // no need for preparation
-                _place.EmitStorePrepare(cg.Builder);
-            }
-            else
-            {
-                //
-                if (type == cg.CoreTypes.PhpAlias)
-                {
-                    // (PhpAlias)<place>
-                    _place.EmitLoad(cg.Builder);
-                }
-                else if (type == cg.CoreTypes.PhpValue)
-                {
-                    if (_thint.IsRef)
-                    {
-                        // Operators.SetValue(ref <place>, (PhpValue)<value>);
-                        _place.EmitLoadAddress(cg.Builder);
-                    }
-                    else
-                    {
-                        _place.EmitStorePrepare(cg.Builder);
-                    }
-                }
-                else
-                {
-                    // no need for preparation
-                    _place.EmitStorePrepare(cg.Builder);
-                }
-            }
-        }
-
-        public void EmitStore(CodeGenerator cg, TypeSymbol valueType)
-        {
-            var type = _place.TypeOpt;
-
-            // Write Ref
-            if (_access.IsWriteRef)
-            {
-                if (valueType != cg.CoreTypes.PhpAlias)
-                {
-                    Debug.Assert(false, "caller should get aliased value");
-                    cg.EmitConvertToPhpValue(valueType, 0);
-                    valueType = cg.Emit_PhpValue_MakeAlias();
-                }
-
-                //
-                if (type == cg.CoreTypes.PhpAlias)
-                {
-                    // <place> = <alias>
-                    _place.EmitStore(cg.Builder);
-                }
-                else if (type == cg.CoreTypes.PhpValue)
-                {
-                    // <place> = PhpValue.Create(<alias>)
-                    cg.EmitCall(ILOpCode.Call, cg.CoreMethods.PhpValue.Create_PhpAlias);
-                    _place.EmitStore(cg.Builder);
-                }
-                else
-                {
-                    Debug.Assert(false, "Assigning alias to non-aliasable variable.");
-                    cg.EmitConvert(valueType, 0, type);
-                    _place.EmitStore(cg.Builder);
-                }
-            }
-            else if (_access.IsUnset)
-            {
-                Debug.Assert(valueType == null);
-
-                // <place> =
-
-                if (type == cg.CoreTypes.PhpAlias)
-                {
-                    // new PhpAlias(void)
-                    cg.Emit_PhpValue_Void();
-                    cg.Emit_PhpValue_MakeAlias();
-                }
-                else if (type.IsReferenceType)
-                {
-                    // null
-                    cg.Builder.EmitNullConstant();
-                }
-                else
-                {
-                    // TODO: unset of static local makes it regular local variable
-
-                    // default(T)
-                    cg.EmitLoadDefaultOfValueType(type);
-                }
-
-                _place.EmitStore(cg.Builder);
-            }
-            else
-            {
-                //
-                if (type == cg.CoreTypes.PhpAlias)
-                {
-                    // <place>.Value = <value>
-                    cg.EmitConvertToPhpValue(valueType, 0);
-                    cg.Emit_PhpAlias_SetValue();
-                }
-                else if (type == cg.CoreTypes.PhpValue)
-                {
-                    if (_thint.IsRef)
-                    {
-                        // Operators.SetValue(ref <place>, (PhpValue)<value>);
-                        cg.EmitConvertToPhpValue(valueType, 0);
-                        cg.EmitCall(ILOpCode.Call, cg.CoreMethods.Operators.SetValue_PhpValueRef_PhpValue);
-                    }
-                    else
-                    {
-                        // <place> = <value>
-                        cg.EmitConvertToPhpValue(valueType, 0);
-                        _place.EmitStore(cg.Builder);
-                    }
-                }
-                else
-                {
-                    cg.EmitConvert(valueType, 0, type);
-                    _place.EmitStore(cg.Builder);
-                }
-            }
-        }
-
-        #region IPlace
-
-        public TypeSymbol TypeOpt => _place.TypeOpt;
-
-        public bool HasAddress => _place.HasAddress;
-
-        TypeSymbol IPlace.EmitLoad(ILBuilder il) => _place.EmitLoad(il);
-
-        void IPlace.EmitStorePrepare(ILBuilder il) => _place.EmitStorePrepare(il);
-
-        void IPlace.EmitStore(ILBuilder il) => _place.EmitStore(il);
-
-        void IPlace.EmitLoadAddress(ILBuilder il) => _place.EmitLoadAddress(il);
-
-        #endregion
-    }
-
-    internal class BoundSuperglobalPlace : IBoundReference
-    {
-        readonly VariableName _name;
-        readonly BoundAccess _access;
-
-        public BoundSuperglobalPlace(VariableName name, BoundAccess access)
-        {
-            Debug.Assert(name.IsAutoGlobal);
-            _name = name;
-            _access = access;
-        }
-
-        #region IBoundReference
-
-        public TypeSymbol TypeOpt => null;  // PhpArray
-
-        public void EmitLoadPrepare(CodeGenerator cg, InstanceCacheHolder instanceOpt = null)
-        {
-            // nothing
-        }
-
-        public void EmitStorePrepare(CodeGenerator cg, InstanceCacheHolder instanceOpt = null)
-        {
-            // Context
-            cg.EmitLoadContext();
-        }
-
-        public TypeSymbol EmitLoad(CodeGenerator cg)
-        {
-            TypeSymbol result;
-
-            if (_access.IsReadRef)
-            {
-                // TODO: update Context
-                // &$<_name>
-                // Template: ctx.Globals.EnsureAlias(<_name>)
-                cg.EmitLoadContext();
-                cg.EmitCall(ILOpCode.Call, cg.CoreMethods.Context.Globals.Getter);
-                cg.EmitIntStringKey(_name.Value);
-                result = cg.EmitCall(ILOpCode.Call, cg.CoreMethods.PhpArray.EnsureItemAlias_IntStringKey)
-                    .Expect(cg.CoreTypes.PhpAlias);
-            }
-            else
-            {
-                Debug.Assert(_access.IsRead);
-                var p = ResolveSuperglobalProperty(cg);
-                cg.EmitLoadContext();
-                result = cg.EmitCall(p.GetMethod.IsVirtual ? ILOpCode.Callvirt : ILOpCode.Call, p.GetMethod);
-            }
-
-            return result;
-        }
-
-        public void EmitStore(CodeGenerator cg, TypeSymbol valueType)
-        {
-            var p = ResolveSuperglobalProperty(cg);
-
-            if (_access.IsUnset)
-            {
-                Debug.Assert(valueType == null);
-                cg.EmitLoadDefault(p.Type, 0);
-            }
-            else
-            {
-                Debug.Assert(_access.IsWrite);
-                cg.EmitConvert(valueType, 0, p.Type);
-            }
-
-            cg.EmitCall(p.SetMethod.IsVirtual ? ILOpCode.Callvirt : ILOpCode.Call, p.SetMethod);
-        }
-
-        /// <summary>
-        /// Emits code that loads address of this storage place.
-        /// Expects <see cref="EmitLoadPrepare"/> to be called first. 
-        /// </summary>
-        /// <returns>Type of value. Gets <c>null</c> if address cannot be loaded.</returns>
-        public TypeSymbol EmitLoadAddress(CodeGenerator cg) => null;
-
-        #endregion
-
-        PropertySymbol ResolveSuperglobalProperty(CodeGenerator cg)
-        {
-            PropertySymbol prop;
-
-            var c = cg.CoreMethods.Context;
-
-            if (_name == VariableName.GlobalsName) prop = c.Globals;
-            else if (_name == VariableName.ServerName) prop = c.Server;
-            else if (_name == VariableName.RequestName) prop = c.Request;
-            else if (_name == VariableName.GetName) prop = c.Get;
-            else if (_name == VariableName.PostName) prop = c.Post;
-            else if (_name == VariableName.CookieName) prop = c.Cookie;
-            else if (_name == VariableName.EnvName) prop = c.Env;
-            else if (_name == VariableName.FilesName) prop = c.Files;
-            else if (_name == VariableName.SessionName) prop = c.Session;
-            else if (_name == VariableName.HttpRawPostDataName) prop = c.HttpRawPostData;
-            else throw cg.NotImplementedException($"Superglobal ${_name.Value}");
-
-            return prop;
-        }
-    }
-
-    internal class BoundIndirectVariablePlace : IBoundReference
-    {
-        readonly BoundExpression _nameExpr;
-        readonly BoundAccess _access;
-
-        public BoundIndirectVariablePlace(BoundExpression nameExpr, BoundAccess access)
-        {
-            Contract.ThrowIfNull(nameExpr);
-            _nameExpr = nameExpr;
-            _access = access;
-        }
-
-        /// <summary>
-        /// Loads reference to <c>PhpArray</c> containing variables.
-        /// </summary>
-        /// <returns><c>PhpArray</c> type symbol.</returns>
-        protected virtual TypeSymbol LoadVariablesArray(CodeGenerator cg)
-        {
-            Debug.Assert(cg.LocalsPlaceOpt != null);
-
-            // <locals>
-            return cg.LocalsPlaceOpt.EmitLoad(cg.Builder)
-                .Expect(cg.CoreTypes.PhpArray);
-        }
-
-        #region IBoundReference
-
-        public TypeSymbol TypeOpt => null;
-
-        private void EmitPrepare(CodeGenerator cg, InstanceCacheHolder instanceOpt = null)
-        {
-            // Template: <variables> Key
-
-            LoadVariablesArray(cg);
-
-            // key
-            cg.EmitIntStringKey(_nameExpr);
-        }
-
-        public void EmitLoadPrepare(CodeGenerator cg, InstanceCacheHolder instanceOpt = null)
-        {
-            EmitPrepare(cg, instanceOpt);
-        }
-
-        public TypeSymbol EmitLoad(CodeGenerator cg)
-        {
-            // STACK: <PhpArray> <key>
-
-            if (_access.EnsureObject)
-            {
-                // <array>.EnsureItemObject(<key>)
-                return cg.EmitCall(ILOpCode.Callvirt, cg.CoreMethods.PhpArray.EnsureItemObject_IntStringKey);
-            }
-            else if (_access.EnsureArray)
-            {
-                return cg.EmitCall(ILOpCode.Callvirt, cg.CoreMethods.PhpArray.EnsureItemArray_IntStringKey);
-            }
-            else if (_access.IsReadRef)
-            {
-                return cg.EmitCall(ILOpCode.Callvirt, cg.CoreMethods.PhpArray.EnsureItemAlias_IntStringKey);
-            }
-            else
-            {
-                // <array>.GetItemValue(<Index>)
-                Debug.Assert(_access.IsRead);
-                return cg.EmitCall(ILOpCode.Callvirt, cg.CoreMethods.PhpArray.GetItemValue_IntStringKey);
-            }
-        }
-
-        /// <summary>
-        /// Emits code that loads address of this storage place.
-        /// Expects <see cref="EmitLoadPrepare"/> to be called first. 
-        /// </summary>
-        /// <returns>Type of value. Gets <c>null</c> if address cannot be loaded.</returns>
-        public TypeSymbol EmitLoadAddress(CodeGenerator cg)
-        {
-            // STACK: <PhpArray> <key>
-
-            // Template: ref PhpArray.GetItemRef(key)
-            Debug.Assert(cg.CoreMethods.PhpArray.GetItemRef_IntStringKey.Symbol.ReturnValueIsByRef);
-            return cg.EmitCall(ILOpCode.Call, cg.CoreMethods.PhpArray.GetItemRef_IntStringKey);
-        }
-
-        public void EmitStorePrepare(CodeGenerator cg, InstanceCacheHolder instanceOpt = null)
-        {
-            EmitPrepare(cg, instanceOpt);
-        }
-
-        public virtual void EmitStore(CodeGenerator cg, TypeSymbol valueType)
-        {
-            // STACK: <PhpArray> <key>
-
-            if (_access.IsWriteRef)
-            {
-                // PhpAlias
-                if (valueType != cg.CoreTypes.PhpAlias)
-                {
-                    cg.EmitConvertToPhpValue(valueType, 0);
-                    cg.Emit_PhpValue_MakeAlias();
-                }
-
-                // .SetItemAlias(key, alias)
-                cg.EmitCall(ILOpCode.Callvirt, cg.CoreMethods.PhpArray.SetItemAlias_IntStringKey_PhpAlias);
-            }
-            else if (_access.IsUnset)
-            {
-                Debug.Assert(valueType == null);
-
-                // .RemoveKey(key)
-                cg.EmitCall(ILOpCode.Callvirt, cg.CoreMethods.PhpArray.RemoveKey_IntStringKey);
-            }
-            else
-            {
-                Debug.Assert(_access.IsWrite);
-
-                cg.EmitConvertToPhpValue(valueType, 0);
-
-                // .SetItemValue(key, value)
-                cg.EmitCall(ILOpCode.Callvirt, cg.CoreMethods.PhpArray.SetItemValue_IntStringKey_PhpValue);
-            }
-        }
-
-        #endregion
-
-        /// <summary>
-        /// Template: new IndirectLocal( LOCALS, NAME )
-        /// </summary>
-        public TypeSymbol LoadIndirectLocal(CodeGenerator cg)
-        {
-            LoadVariablesArray(cg);
-            cg.EmitIntStringKey(_nameExpr);
-            return cg.EmitCall(ILOpCode.Newobj, cg.CoreMethods.Ctors.IndirectLocal_PhpArray_IntStringKey);
-        }
-    }
-
-    internal sealed class BoundIndirectTemporalVariablePlace : BoundIndirectVariablePlace
-    {
-        public BoundIndirectTemporalVariablePlace(BoundExpression nameExpr, BoundAccess access)
-            : base(nameExpr, access)
-        {
-        }
-
-        protected override TypeSymbol LoadVariablesArray(CodeGenerator cg)
-        {
-            Debug.Assert(cg.TemporalLocalsPlace != null, $"Method with temporal variables must have {nameof(cg.TemporalLocalsPlace)} set.");
-
-            return cg.TemporalLocalsPlace.EmitLoad(cg.Builder)
-                .Expect(cg.CoreTypes.PhpArray);
-        }
-
-    }
-
-    #endregion
-
-    #region BoundFieldPlace, BoundIndirectFieldPlace, BoundPropertyPlace
-
-    internal class BoundPropertyPlace : IBoundReference
-    {
-        readonly BoundExpression _instance;
-        readonly PropertySymbol _property;
-
-        public BoundPropertyPlace(BoundExpression instance, Cci.IPropertyDefinition property)
-        {
-            Contract.ThrowIfNull(property);
-
-            _instance = instance;
-            _property = (PropertySymbol)property;
-        }
-
-        /// <summary>
-        /// Emits instance of the field containing class.
-        /// </summary>
-        protected void EmitLoadTarget(CodeGenerator cg, InstanceCacheHolder instanceOpt)
-        {
-            // instance
-            var instancetype = InstanceCacheHolder.EmitInstance(instanceOpt, cg, _instance);
-
-            //
-            if (_property.IsStatic)
-            {
-                if (instancetype != null)
-                {
-                    cg.EmitPop(instancetype);
-                }
-            }
-            else
-            {
-                if (instancetype != null)
-                {
-                    cg.EmitConvert(instancetype, _instance.TypeRefMask, _property.ContainingType);
-
-                    if (_property.ContainingType.IsValueType)
-                    {
-                        throw new NotImplementedException(); // cg.EmitStructAddr(_property.ContainingType);   // value -> valueaddr
-                    }
-                }
-                else
-                {
-                    throw cg.NotImplementedException($"Non-static property {_property.ContainingType.Name}::${_property.MetadataName} accessed statically!", _instance);
-                }
-            }
-        }
-
-        public TypeSymbol TypeOpt => _property.Type;
-
-        public bool HasAddress => false;
-
-        public TypeSymbol EmitLoad(CodeGenerator cg)
-        {
-            //if (_property.Getter == null)
-            //    throw new InvalidOperationException();
-
-            var getter = _property.GetMethod;
-            return cg.EmitCall(getter.IsVirtual ? ILOpCode.Callvirt : ILOpCode.Call, getter);
-        }
-
-        /// <summary>
-        /// Emits code that loads address of this storage place.
-        /// Expects <see cref="EmitLoadPrepare"/> to be called first. 
-        /// </summary>
-        /// <returns>Type of value. Gets <c>null</c> if address cannot be loaded.</returns>
-        public TypeSymbol EmitLoadAddress(CodeGenerator cg) => null;
-
-        public void EmitStore(CodeGenerator cg, TypeSymbol valueType)
-        {
-            //if (_property.Setter == null)
-            //    throw new InvalidOperationException();
-
-            var setter = _property.SetMethod;
-
-            cg.EmitConvert(valueType, 0, setter.Parameters[0].Type);
-            cg.EmitCall(setter.IsVirtual ? ILOpCode.Callvirt : ILOpCode.Call, setter);
-        }
-
-        public void EmitLoadPrepare(CodeGenerator cg, InstanceCacheHolder instanceOpt)
-        {
-            if (_property == null)
-            {
-                // TODO: callsite.Target callsite
-                throw new NotImplementedException();
-            }
-
-            EmitLoadTarget(cg, instanceOpt);
-        }
-
-        public void EmitStorePrepare(CodeGenerator cg, InstanceCacheHolder instanceOpt)
-        {
-            if (_property == null)
-            {
-                // TODO: callsite.Target callsite
-                throw new NotImplementedException();
-            }
-
-            EmitLoadTarget(cg, instanceOpt);
-        }
-
-        public void EmitUnset(CodeGenerator cg)
-        {
-            var bound = (IBoundReference)this;
-            bound.EmitStorePrepare(cg);
-            bound.EmitStore(cg, cg.Emit_PhpValue_Void());
-        }
-    }
-
-    /// <summary>
-    /// A direct field access.
-    /// </summary>
-    internal class BoundFieldPlace : IBoundReference
-    {
-        public FieldSymbol Field => _field;
-        readonly FieldSymbol _field;
-
-        public BoundExpression Instance => _instance;
-        readonly BoundExpression _instance;
-
-        readonly BoundExpression _boundref;
-
-        protected BoundAccess Access => _boundref.Access;
-
-        public BoundFieldPlace(BoundExpression instance, FieldSymbol field, BoundExpression boundref)
-        {
-            Contract.ThrowIfNull(field);
-
-            field = (FieldSymbol)FieldPlace.GetRealDefinition(field);
-
-            _instance = instance;
-            _field = field;
-            _boundref = boundref;
-        }
-
-        #region IBoundReference
-
-        /// <summary>
-        /// Emits ldfld, stfld, ldflda, ldsfld, stsfld.
-        /// </summary>
-        /// <param name="cg"></param>
-        /// <param name="code">ld* or st* OP code.</param>
-        void EmitOpCode(CodeGenerator cg, ILOpCode code)
-        {
-            Debug.Assert(_field != null);
-            cg.Builder.EmitOpCode(code);
-            cg.EmitSymbolToken(_field, null);
-        }
-
-        public bool HasAddress => true;
-
-        public TypeSymbol TypeOpt => _field.Type;
-
-        TypeSymbol EmitOpCode_Load(CodeGenerator cg)
-        {
-            EmitOpCode(cg, Field.IsStatic ? ILOpCode.Ldsfld : ILOpCode.Ldfld);
-            return _field.Type;
-        }
-
-        void EmitOpCode_LoadAddress(CodeGenerator cg)
-        {
-            EmitOpCode(cg, Field.IsStatic ? ILOpCode.Ldsflda : ILOpCode.Ldflda);
-        }
-
-        void EmitOpCode_Store(CodeGenerator cg)
-        {
-            EmitOpCode(cg, Field.IsStatic ? ILOpCode.Stsfld : ILOpCode.Stfld);
-        }
-
-        public static TypeSymbol EmitLoadTarget(CodeGenerator cg, FieldSymbol field, TypeSymbol instancetype, TypeRefMask instanceTypeHint = default(TypeRefMask))
-        {
-            //
-            if (field.IsStatic)
-            {
-                if (instancetype != null)
-                {
-                    cg.EmitPop(instancetype);
-                }
-
-                return null;
-            }
-            else
-            {
-                var statics = field.ContainingStaticsHolder();   // in case field is a PHP static field
-                if (statics != null)
-                {
-                    // PHP static field contained in a holder class
-                    if (instancetype != null)
-                    {
-                        cg.EmitPop(instancetype);
-                        instancetype = null;
-                    }
-
-                    // Template: <ctx>.GetStatics<_statics>()
-                    cg.EmitLoadContext();
-                    return cg.EmitCall(ILOpCode.Call, cg.CoreMethods.Context.GetStatic_T.Symbol.Construct(statics)).Expect(statics);
-                }
-                else
-                {
-                    if (instancetype != null)
-                    {
-                        cg.EmitConvert(instancetype, instanceTypeHint, field.ContainingType);
-
-                        if (field.ContainingType.IsValueType)
-                        {
-                            throw new NotImplementedException(); // cg.EmitStructAddr(_field.ContainingType);   // value -> valueaddr
-                        }
-
-                        return field.ContainingType;
-                    }
-                    else
-                    {
-                        throw cg.NotImplementedException($"Non-static field {field.ContainingType.Name}::${field.MetadataName} accessed statically!");
-                    }
-                }
-            }
-        }
-
-        /// <summary>
-        /// Emits instance of the field containing class.
-        /// </summary>
-        protected void EmitLoadTarget(CodeGenerator cg, InstanceCacheHolder instanceOpt)
-        {
-            // instance
-            var instancetype = InstanceCacheHolder.EmitInstance(instanceOpt, cg, Instance);
-
-            // instance ?? proper field target:
-            EmitLoadTarget(cg, _field, instancetype,
-                instanceTypeHint: (Instance != null) ? Instance.TypeRefMask : 0);
-        }
-
-        public void EmitLoadPrepare(CodeGenerator cg, InstanceCacheHolder instanceOpt)
-        {
-            EmitLoadTarget(cg, instanceOpt);
-        }
-
-        public virtual TypeSymbol EmitLoad(CodeGenerator cg)
-        {
-            Debug.Assert(Access.IsRead);
-
-            if (Field.IsConst)
-            {
-                Debug.Assert(this.Access.IsRead && !this.Access.IsEnsure);
-                Debug.Assert(this.Field.HasConstantValue);
-
-                return cg.EmitLoadConstant(Field.ConstantValue);
-            }
-
-            var type = Field.Type;
-
-            // Ensure Object (..->Field->.. =)
-            if (Access.EnsureObject)
-            {
-                if (type == cg.CoreTypes.PhpAlias)
-                {
-                    EmitOpCode_Load(cg);    // PhpAlias
-                    return cg.EmitCall(ILOpCode.Call, cg.CoreMethods.PhpAlias.EnsureObject)
-                        .Expect(SpecialType.System_Object);
-                }
-                else if (type == cg.CoreTypes.PhpValue)
-                {
-                    EmitOpCode_LoadAddress(cg); // &PhpValue
-                    return cg.EmitCall(ILOpCode.Call, cg.CoreMethods.PhpValue.EnsureObject)
-                        .Expect(SpecialType.System_Object);
-                }
-                else
-                {
-                    if (type.IsReferenceType)
-                    {
-                        // TODO: ensure it is not null
-                        EmitOpCode_Load(cg);
-                        return type;
-                    }
-                    else
-                    {
-                        // return new stdClass(ctx)
-                        throw new NotImplementedException();
-                    }
-                }
-            }
-            // Ensure Array (xxx->Field[] =)
-            else if (Access.EnsureArray)
-            {
-                if (type == cg.CoreTypes.PhpAlias)
-                {
-                    EmitOpCode_Load(cg);
-                    return cg.EmitCall(ILOpCode.Call, cg.CoreMethods.PhpAlias.EnsureArray)
-                        .Expect(cg.CoreTypes.IPhpArray);
-                }
-                else if (type == cg.CoreTypes.PhpValue)
-                {
-                    EmitOpCode_LoadAddress(cg);
-                    return cg.EmitCall(ILOpCode.Call, cg.CoreMethods.PhpValue.EnsureArray)
-                            .Expect(cg.CoreTypes.IPhpArray);
-                }
-                else if (type == cg.CoreTypes.PhpString)
-                {
-                    Debug.Assert(type.IsValueType);
-                    // <place>.EnsureWritable() : IPhpArray
-                    EmitOpCode_LoadAddress(cg); // LOAD ref PhpString
-                    return cg.EmitCall(ILOpCode.Call, cg.CoreMethods.PhpString.EnsureWritable);
-                }
-                else if (type.IsOfType(cg.CoreTypes.IPhpArray))
-                {
-                    EmitOpCode_LoadAddress(cg); // ensure value is not null
-                    if (type == cg.CoreTypes.PhpArray)
-                    {
-                        return cg.EmitCall(ILOpCode.Call, cg.CoreMethods.Operators.EnsureArray_PhpArrayRef)
-                           .Expect(cg.CoreTypes.PhpArray);
-                    }
-                    else
-                    {
-                        return cg.EmitCall(ILOpCode.Call, cg.CoreMethods.Operators.EnsureArray_IPhpArrayRef)
-                            .Expect(cg.CoreTypes.IPhpArray);
-                    }
-                }
-
-                throw new NotImplementedException();
-            }
-            // Ensure Alias (&...->Field)
-            else if (Access.IsReadRef)
-            {
-                if (type == cg.CoreTypes.PhpAlias)
-                {
-                    // TODO: <place>.AddRef()
-                    EmitOpCode_Load(cg);
-                    return type;
-                }
-                else if (type == cg.CoreTypes.PhpValue)
-                {
-                    // return <place>.EnsureAlias()
-                    EmitOpCode_LoadAddress(cg); // &PhpValue
-                    return cg.EmitCall(ILOpCode.Call, cg.CoreMethods.PhpValue.EnsureAlias)
-                        .Expect(cg.CoreTypes.PhpAlias);
-                }
-                else
-                {
-                    cg.Diagnostics.Add(cg.Routine, _boundref.PhpSyntax, Errors.ErrorCode.ERR_ValueOfTypeCannotBeAliased, type.Name);
-
-                    // new PhpAlias((PhpValue)<place>, 1)
-                    EmitOpCode_Load(cg);
-                    cg.EmitConvertToPhpValue(type, 0);
-                    return cg.Emit_PhpValue_MakeAlias();
-                }
-            }
-            else
-            {
-                //
-                // Read (...->Field)
-                //
-
-                EmitOpCode_Load(cg);
-                return type;
-            }
-        }
-
-        /// <summary>
-        /// Emits code that loads address of this storage place.
-        /// Expects <see cref="EmitLoadPrepare"/> to be called first. 
-        /// </summary>
-        /// <returns>Type of value. Gets <c>null</c> if address cannot be loaded.</returns>
-        public TypeSymbol EmitLoadAddress(CodeGenerator cg)
-        {
-            if (Field.IsConst)
-            {
-                return null;
-            }
-
-            EmitOpCode_LoadAddress(cg);
-            return Field.Type;
-        }
-
-        public void EmitStorePrepare(CodeGenerator cg, InstanceCacheHolder instanceOpt)
-        {
-            Debug.Assert(Access.IsWrite || Access.IsUnset);
-
-            EmitLoadTarget(cg, instanceOpt);
-
-            //
-            var type = Field.Type;
-
-            if (Access.IsWriteRef)
-            {
-                // no need for preparation
-            }
-            else if (Access.IsUnset)
-            {
-                // no need for preparation
-            }
-            else
-            {
-                //
-                if (type == cg.CoreTypes.PhpAlias)
-                {
-                    // (PhpAlias)<place>
-                    EmitOpCode_Load(cg);    // PhpAlias
-                }
-                else if (type == cg.CoreTypes.PhpValue)
-                {
-                    EmitOpCode_LoadAddress(cg); // &PhpValue
-                }
-                else
-                {
-                    // no need for preparation
-                }
-            }
-        }
-
-        public void EmitStore(CodeGenerator cg, TypeSymbol valueType)
-        {
-            Debug.Assert(Access.IsWrite || Access.IsUnset);
-
-            var type = Field.Type;
-
-            if (Access.IsWriteRef)
-            {
-                if (valueType != cg.CoreTypes.PhpAlias)
-                {
-                    Debug.Assert(false, "caller should get aliased value");
-                    cg.EmitConvertToPhpValue(valueType, 0);
-                    valueType = cg.Emit_PhpValue_MakeAlias();
-                }
-
-                //
-                if (type == cg.CoreTypes.PhpAlias)
-                {
-                    // <place> = <alias>
-                    EmitOpCode_Store(cg);
-                }
-                else if (type == cg.CoreTypes.PhpValue)
-                {
-                    // <place> = PhpValue.Create(<alias>)
-                    cg.EmitCall(ILOpCode.Call, cg.CoreMethods.PhpValue.Create_PhpAlias);
-                    EmitOpCode_Store(cg);
-                }
-                else
-                {
-                    Debug.Assert(false, "Assigning alias to non-aliasable field.");
-                    cg.EmitConvert(valueType, 0, type);
-                    EmitOpCode_Store(cg);
-                }
-            }
-            else if (Access.IsUnset)
-            {
-                Debug.Assert(valueType == null);
-
-                // <place> = default(T)
-
-                if (type == cg.CoreTypes.PhpAlias)
-                {
-                    // new PhpAlias(void)
-                    cg.Emit_PhpValue_Void();
-                    cg.Emit_PhpValue_MakeAlias();
-                }
-                else if (type.IsReferenceType)
-                {
-                    // null
-                    cg.Builder.EmitNullConstant();
-                }
-                else
-                {
-                    // default(T)
-                    cg.EmitLoadDefaultOfValueType(type);
-                }
-
-                EmitOpCode_Store(cg);
-            }
-            else
-            {
-                //
-                if (type == cg.CoreTypes.PhpAlias)
-                {
-                    // <Field>.Value = <value>
-                    cg.EmitConvertToPhpValue(valueType, 0);
-                    cg.Emit_PhpAlias_SetValue();
-                }
-                else if (type == cg.CoreTypes.PhpValue)
-                {
-                    // Operators.SetValue(ref <Field>, (PhpValue)<value>);
-                    cg.EmitConvertToPhpValue(valueType, 0);
-                    cg.EmitCall(ILOpCode.Call, cg.CoreMethods.Operators.SetValue_PhpValueRef_PhpValue);
-                }
-                else
-                {
-                    cg.EmitConvert(valueType, 0, type);
-                    EmitOpCode_Store(cg);
-                }
-            }
-        }
-
-        #endregion
-    }
-
-    /// <summary>
-    /// Indirect field access using callsites.
-    /// </summary>
-    internal class BoundIndirectFieldPlace : IBoundReference
-    {
-        readonly BoundFieldRef _field;
-
-        public BoundVariableName Name => _field.FieldName;
-        public BoundExpression Instance => _field.Instance;
-        public string NameValueOpt => _field.FieldName.NameValue.Value;
-        public BoundAccess Access => _field.Access;
-
-        public BoundIndirectFieldPlace(BoundFieldRef field)
-        {
-            Contract.ThrowIfNull(field);
-            _field = field;
-        }
-
-        #region IBoundReference
-
-        DynamicOperationFactory.CallSiteData _lazyLoadCallSite = null;
-        DynamicOperationFactory.CallSiteData _lazyStoreCallSite = null;
-
-        public TypeSymbol TypeOpt => null;
-
-        public void EmitLoadPrepare(CodeGenerator cg, InstanceCacheHolder instanceOpt = null)
-        {
-            if (_lazyLoadCallSite == null)
-                _lazyLoadCallSite = cg.Factory.StartCallSite("get_" + this.NameValueOpt);
-
-            _lazyLoadCallSite.Prepare(cg);
-
-            // callsite.Target callsite
-            _lazyLoadCallSite.EmitLoadTarget();
-            _lazyLoadCallSite.EmitLoadCallsite();
-
-            // target instance
-            _lazyLoadCallSite.EmitTargetInstance(_cg => InstanceCacheHolder.EmitInstance(instanceOpt, _cg, Instance));
-        }
-
-        public TypeSymbol EmitLoad(CodeGenerator cg)
-        {
-            Debug.Assert(_lazyLoadCallSite != null);
-            Debug.Assert(this.Instance.ResultType != null);
-
-            // resolve actual return type
-            TypeSymbol return_type;
-            if (Access.EnsureObject) return_type = cg.CoreTypes.Object;
-            else if (Access.EnsureArray) return_type = cg.CoreTypes.IPhpArray;
-            else if (Access.IsReadRef) return_type = cg.CoreTypes.PhpAlias;
-            else if (Access.IsIsSet) return_type = cg.CoreTypes.Boolean;
-            else return_type = Access.TargetType ?? cg.CoreTypes.PhpValue;
-
-            // Template: Invoke(TInstance, Context, [string name])
-
-            _lazyLoadCallSite.EmitLoadContext();                    // ctx : Context
-            _lazyLoadCallSite.EmitNameParam(Name.NameExpression);   // [name] : string
-            _lazyLoadCallSite.EmitCallerTypeParam();                // [classctx] : RuntimeTypeHandle
-
-            // Target()
-            var functype = cg.Factory.GetCallSiteDelegateType(
-                null, RefKind.None,
-                _lazyLoadCallSite.Arguments,
-                _lazyLoadCallSite.ArgumentsRefKinds,
-                null,
-                return_type);
-
-            cg.EmitCall(ILOpCode.Callvirt, functype.DelegateInvokeMethod);
-
-            //
-            _lazyLoadCallSite.Construct(functype, cctor =>
-            {
-                // new GetFieldBinder(field_name, context, return, flags)
-                cctor.Builder.EmitStringConstant(this.NameValueOpt);
-                cctor.EmitLoadToken(cg.CallerType, null);           // class context
-                cctor.EmitLoadToken(return_type, null);
-                cctor.Builder.EmitIntConstant((int)Access.Flags);
-                cctor.EmitCall(ILOpCode.Call, cg.CoreMethods.Dynamic.GetFieldBinder);
-            });
-
-            //
-            return return_type;
-        }
-
-        /// <summary>
-        /// Emits code that loads address of this storage place.
-        /// Expects <see cref="EmitLoadPrepare"/> to be called first. 
-        /// </summary>
-        /// <returns>Type of value. Gets <c>null</c> if address cannot be loaded.</returns>
-        public TypeSymbol EmitLoadAddress(CodeGenerator cg) => null;    // TODO
-
-        public void EmitStorePrepare(CodeGenerator cg, InstanceCacheHolder instanceOpt = null)
-        {
-            if (_lazyStoreCallSite == null)
-                _lazyStoreCallSite = cg.Factory.StartCallSite("set_" + this.NameValueOpt);
-
-            _lazyStoreCallSite.Prepare(cg);
-
-            // callsite.Target callsite
-            _lazyStoreCallSite.EmitLoadTarget();
-            _lazyStoreCallSite.EmitLoadCallsite();
-
-            // target instance
-            _lazyStoreCallSite.EmitTargetInstance(_cg => InstanceCacheHolder.EmitInstance(instanceOpt, _cg, Instance));
-
-            // ctx : Context
-            _lazyStoreCallSite.EmitLoadContext();
-
-            // [name] : string
-            _lazyStoreCallSite.EmitNameParam(Name.NameExpression);
-
-            // [classctx] : RuntimeTypeHandle
-            _lazyStoreCallSite.EmitCallerTypeParam();                // [classctx] : RuntimeTypeHandle
-        }
-
-        public void EmitStore(CodeGenerator cg, TypeSymbol valueType)
-        {
-            Debug.Assert(_lazyStoreCallSite != null);
-            Debug.Assert(this.Instance.ResultType != null);
-
-            // Template: Invoke(TInstance, Context, [string name], [value])
-
-            if (valueType != null)
-            {
-                _lazyStoreCallSite.AddArg(valueType, byref: false);
-            }
-
-            // Target()
-            var functype = cg.Factory.GetCallSiteDelegateType(
-                null, RefKind.None,
-                _lazyStoreCallSite.Arguments,
-                _lazyStoreCallSite.ArgumentsRefKinds,
-                null,
-                cg.CoreTypes.Void);
-
-            cg.EmitCall(ILOpCode.Callvirt, functype.DelegateInvokeMethod);
-
-            _lazyStoreCallSite.Construct(functype, cctor =>
-            {
-                cctor.Builder.EmitStringConstant(this.NameValueOpt);
-                cctor.EmitLoadToken(cg.CallerType, null);           // class context
-                cctor.Builder.EmitIntConstant((int)Access.Flags);   // flags
-                cctor.EmitCall(ILOpCode.Call, cg.CoreMethods.Dynamic.SetFieldBinder);
-            });
-        }
-
-        #endregion
-    }
-
-    /// <summary>
-    /// Indirect static or constant field access using callsites.
-    /// </summary>
-    internal class BoundIndirectStFieldPlace : IBoundReference
-    {
-        public BoundVariableName Name => _name;
-        readonly BoundVariableName _name;
-
-        public BoundTypeRef Type => _type;
-        readonly BoundTypeRef _type;
-
-        public BoundAccess Access => _boundref.Access;
-        readonly BoundFieldRef _boundref;
-
-        public bool IsConstant => _boundref.IsClassConstant;
-
-        public string NameValueOpt => _name.IsDirect ? _name.NameValue.Value : null;
-
-        public BoundIndirectStFieldPlace(BoundTypeRef typeref, BoundVariableName fldname, BoundFieldRef boundref)
-        {
-            Debug.Assert(boundref != null, nameof(boundref));
-
-            _type = typeref;
-            _name = fldname;
-            _boundref = boundref;
-        }
-
-        #region IBoundReference
-
-        DynamicOperationFactory.CallSiteData _lazyLoadCallSite = null;
-        DynamicOperationFactory.CallSiteData _lazyStoreCallSite = null;
-
-        public TypeSymbol TypeOpt => null;
-
-        public void EmitLoadPrepare(CodeGenerator cg, InstanceCacheHolder instanceOpt = null)
-        {
-            if (_lazyLoadCallSite == null)
-                _lazyLoadCallSite = cg.Factory.StartCallSite("get_" + this.NameValueOpt);
-
-            _lazyLoadCallSite.Prepare(cg);
-
-            // callsite.Target callsite
-            _lazyLoadCallSite.EmitLoadTarget();
-            _lazyLoadCallSite.EmitLoadCallsite();
-
-            // LOAD PhpTypeInfo
-            _lazyLoadCallSite.EmitTargetTypeParam(_type);
-        }
-
-        public TypeSymbol EmitLoad(CodeGenerator cg)
-        {
-            // resolve actual return type
-            TypeSymbol return_type;
-            if (Access.EnsureObject) return_type = cg.CoreTypes.Object;
-            else if (Access.EnsureArray) return_type = cg.CoreTypes.IPhpArray;
-            else if (Access.IsReadRef) return_type = cg.CoreTypes.PhpAlias;
-            else if (Access.IsIsSet) return_type = cg.CoreTypes.Boolean;
-            else return_type = Access.TargetType ?? cg.CoreTypes.PhpValue;
-
-            // Template: Invoke(PhpTypeInfo, Context, [string name])
-
-            _lazyLoadCallSite.EmitLoadContext();                                    // ctx : Context
-            _lazyLoadCallSite.EmitNameParam(Name.NameExpression);                   // [name] : string
-
-            // Target()
-            var functype = cg.Factory.GetCallSiteDelegateType(
-                null, RefKind.None,
-                _lazyLoadCallSite.Arguments,
-                _lazyLoadCallSite.ArgumentsRefKinds,
-                null,
-                return_type);
-
-            cg.EmitCall(ILOpCode.Callvirt, functype.DelegateInvokeMethod);
-
-            //
-            _lazyLoadCallSite.Construct(functype, cctor =>
-            {
-                Debug.Assert(cctor.Routine == cg.Routine);  // same caller context
-
-                // [GetFieldBinder|GetClassConstBinder](field_name, context, return, flags)
-                cctor.Builder.EmitStringConstant(this.NameValueOpt);
-                cctor.EmitLoadToken(cg.CallerType, null);           // class context
-                cctor.EmitLoadToken(return_type, null);
-                cctor.Builder.EmitIntConstant((int)Access.Flags);
-                cctor.EmitCall(ILOpCode.Call, _boundref.IsClassConstant
-                    ? cg.CoreMethods.Dynamic.GetClassConstBinder
-                    : cg.CoreMethods.Dynamic.GetFieldBinder);
-            });
-
-            //
-            return return_type;
-        }
-
-        /// <summary>
-        /// Emits code that loads address of this storage place.
-        /// Expects <see cref="EmitLoadPrepare"/> to be called first. 
-        /// </summary>
-        /// <returns>Type of value. Gets <c>null</c> if address cannot be loaded.</returns>
-        public TypeSymbol EmitLoadAddress(CodeGenerator cg) => null;    // TODO
-
-        public void EmitStorePrepare(CodeGenerator cg, InstanceCacheHolder instanceOpt = null)
-        {
-            if (_lazyStoreCallSite == null)
-                _lazyStoreCallSite = cg.Factory.StartCallSite("set_" + this.NameValueOpt);
-
-            _lazyStoreCallSite.Prepare(cg);
-
-            // callsite.Target callsite
-            _lazyStoreCallSite.EmitLoadTarget();
-            _lazyStoreCallSite.EmitLoadCallsite();
-
-            // LOAD PhpTypeInfo
-            _lazyStoreCallSite.EmitTargetTypeParam(_type);
-
-            // Context
-            _lazyStoreCallSite.EmitLoadContext();
-
-            // NameExpression in case of indirect call
-            _lazyStoreCallSite.EmitNameParam(_name.NameExpression);
-        }
-
-        public void EmitStore(CodeGenerator cg, TypeSymbol valueType)
-        {
-            Debug.Assert(_lazyStoreCallSite != null);
-
-            // Template: Invoke(PhpTypeInfo, Context, [string name], [value])
-
-            if (valueType != null)
-            {
-                _lazyStoreCallSite.AddArg(valueType, byref: false);
-            }
-
-            // Target()
-            var functype = cg.Factory.GetCallSiteDelegateType(
-                null, RefKind.None,
-                _lazyStoreCallSite.Arguments,
-                _lazyStoreCallSite.ArgumentsRefKinds,
-                null,
-                cg.CoreTypes.Void);
-
-            cg.EmitCall(ILOpCode.Callvirt, functype.DelegateInvokeMethod);
-
-            _lazyStoreCallSite.Construct(functype, cctor =>
-            {
-                cctor.Builder.EmitStringConstant(this.NameValueOpt);
-                cctor.EmitCallerTypeHandle();
-                cctor.Builder.EmitIntConstant((int)Access.Flags);   // flags
-                cctor.EmitCall(ILOpCode.Call, cg.CoreMethods.Dynamic.SetFieldBinder);
-            });
-        }
-
-        #endregion
-    }
-
-    #endregion
-=======
->>>>>>> 646a20cb
 }
--- conflicted
+++ resolved
@@ -544,7 +544,13 @@
 
                         continue;
 
-<<<<<<< HEAD
+                    case "logger":
+                        if (value != null)
+                        {
+                            loggers.Add(value);
+                        }
+                        continue;
+
                     case "embed":
                         if (string.IsNullOrEmpty(value))
                         {
@@ -553,13 +559,6 @@
                         }
 
                         embeddedFiles.AddRange(ParseSeparatedFileArgument(value, baseDirectory, diagnostics));
-=======
-                    case "logger":
-                        if (value != null)
-                        {
-                            loggers.Add(value);
-                        }
->>>>>>> e99640ec
                         continue;
 
                     default:

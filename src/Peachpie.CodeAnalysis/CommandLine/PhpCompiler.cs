﻿using Microsoft.CodeAnalysis;
using System;
using System.Collections.Generic;
using System.Linq;
using System.Text;
using System.Threading.Tasks;
using Microsoft.CodeAnalysis.Diagnostics;
using System.Collections.Immutable;
using System.IO;
using Microsoft.CodeAnalysis.Text;
using Roslyn.Utilities;
using Devsense.PHP.Syntax;
using Devsense.PHP.Errors;
using Devsense.PHP.Text;
using Pchp.CodeAnalysis.Errors;
using Devsense.PHP.Syntax.Ast;
using System.Reflection;
using Pchp.CodeAnalysis.Utilities;
using Microsoft.CodeAnalysis.Collections;

namespace Pchp.CodeAnalysis.CommandLine
{
    /// <summary>
    /// Implementation of <c>pchp.exe</c>.
    /// </summary>
    internal class PhpCompiler : CommonCompiler
    {
        internal const string ResponseFileName = "php.rsp";

        private readonly DiagnosticFormatter _diagnosticFormatter = new DiagnosticFormatter();
        private readonly string _tempDirectory;

        protected internal new PhpCommandLineArguments Arguments { get { return (PhpCommandLineArguments)base.Arguments; } }

        public PhpCompiler(CommandLineParser parser, string responseFile, string[] args, BuildPaths buildPaths, string additionalReferenceDirectories, IAnalyzerAssemblyLoader analyzerLoader)
            : base(parser, responseFile, args, buildPaths, additionalReferenceDirectories, analyzerLoader)
        {
            _tempDirectory = buildPaths.TempDirectory;
        }

        public override DiagnosticFormatter DiagnosticFormatter => _diagnosticFormatter;

        internal override Type Type => typeof(PhpCompiler);

        public override Compilation CreateCompilation(TextWriter consoleOutput, TouchedFileLogger touchedFilesLogger, ErrorLogger errorLogger)
        {
            bool hadErrors = false;
            var sourceFiles = Arguments.SourceFiles;
            var trees = new PhpSyntaxTree[sourceFiles.Length];

            using (Arguments.CompilationOptions.Observers.StartMetric("parse"))
            {
                // PARSE

                var parseOptions = Arguments.ParseOptions;

                // We compute script parse options once so we don't have to do it repeatedly in
                // case there are many script files.
                var scriptParseOptions = parseOptions.WithKind(SourceCodeKind.Script);

                if (Arguments.CompilationOptions.ConcurrentBuild)
                {
                    Parallel.For(0, sourceFiles.Length, new Action<int>(i =>
                    {
                        //NOTE: order of trees is important!!
                        trees[i] = ParseFile(consoleOutput, parseOptions, scriptParseOptions, ref hadErrors, sourceFiles[i], errorLogger);
                    }));
                }
                else
                {
                    for (int i = 0; i < sourceFiles.Length; i++)
                    {
                        //NOTE: order of trees is important!!
                        trees[i] = ParseFile(consoleOutput, parseOptions, scriptParseOptions, ref hadErrors, sourceFiles[i], errorLogger);
                    }
                }

                // END PARSE
            }

            // If errors had been reported in ParseFile, while trying to read files, then we should simply exit.
            if (hadErrors)
            {
                return null;
            }

            var diagnostics = new List<DiagnosticInfo>();

            var assemblyIdentityComparer = DesktopAssemblyIdentityComparer.Default;

            var xmlFileResolver = new LoggingXmlFileResolver(Arguments.BaseDirectory, touchedFilesLogger);
            var sourceFileResolver = new LoggingSourceFileResolver(ImmutableArray<string>.Empty, Arguments.BaseDirectory, Arguments.PathMap, touchedFilesLogger);

            MetadataReferenceResolver referenceDirectiveResolver;
            var resolvedReferences = ResolveMetadataReferences(diagnostics, touchedFilesLogger, out referenceDirectiveResolver);
            if (ReportErrors(diagnostics, consoleOutput, errorLogger))
            {
                return null;
            }

            var referenceResolver = GetCommandLineMetadataReferenceResolver(touchedFilesLogger);
            var loggingFileSystem = new LoggingStrongNameFileSystem(touchedFilesLogger);
            var strongNameProvider = Arguments.GetStrongNameProvider(loggingFileSystem, _tempDirectory);

            var compilation = PhpCompilation.Create(
                Arguments.CompilationName,
                trees.WhereNotNull(),
                resolvedReferences,
                Arguments.CompilationOptions.
                    WithMetadataReferenceResolver(referenceResolver).
                    WithAssemblyIdentityComparer(assemblyIdentityComparer).
                    WithStrongNameProvider(strongNameProvider).
                    WithXmlReferenceResolver(xmlFileResolver).
                    WithSourceReferenceResolver(sourceFileResolver)
                    );

            return compilation;
        }

        private PhpSyntaxTree ParseFile(
            TextWriter consoleOutput,
            PhpParseOptions parseOptions,
            PhpParseOptions scriptParseOptions,
            ref bool hadErrors,
            CommandLineSourceFile file,
            ErrorLogger errorLogger)
        {
            var diagnosticInfos = new List<DiagnosticInfo>();
            var content = TryReadFileContent(file, diagnosticInfos);

            if (diagnosticInfos.Count != 0)
            {
                ReportErrors(diagnosticInfos, consoleOutput, errorLogger);
                hadErrors = true;
            }

            PhpSyntaxTree result = null;

            if (content != null)
            {
                result = PhpSyntaxTree.ParseCode(content.ToString(), parseOptions, scriptParseOptions, file.Path);
            }

            if (result != null && result.Diagnostics.HasAnyErrors())
            {
                ReportErrors(result.Diagnostics, consoleOutput, errorLogger);
                hadErrors = true;
            }

            return result;
        }

        public override void PrintHelp(TextWriter consoleOutput)
        {
            consoleOutput.WriteLine(PhpResources.IDS_Help);
        }

        public override void PrintLogo(TextWriter consoleOutput)
        {
            // {ToolName} version {ProductVersion}
            consoleOutput.WriteLine(PhpResources.IDS_Logo, GetToolName(), GetAssemblyFileVersion());
        }

<<<<<<< HEAD
        public override void PrintLangVersions(TextWriter consoleOutput)
=======
        internal static string GetVersion() => typeof(PhpCompiler).GetTypeInfo().Assembly.GetCustomAttribute<AssemblyInformationalVersionAttribute>().InformationalVersion;

        internal new string GetAssemblyFileVersion() => GetVersion();

        protected override void CompilerSpecificSqm(IVsSqmMulti sqm, uint sqmSession)
>>>>>>> e99640ec
        {
            consoleOutput.WriteLine(PhpResources.IDS_LangVersions);
            foreach (var version in PhpSyntaxTree.SupportedLanguageVersions)
            {
                consoleOutput.WriteLine(version.ToString(2));
            }
            consoleOutput.WriteLine();
        }

        internal new string GetAssemblyFileVersion() => typeof(PhpCompiler).GetTypeInfo().Assembly.GetCustomAttribute<AssemblyInformationalVersionAttribute>().InformationalVersion;

        protected override ImmutableArray<DiagnosticAnalyzer> ResolveAnalyzersFromArguments(List<DiagnosticInfo> diagnostics, CommonMessageProvider messageProvider)
        {
            return Arguments.ResolveAnalyzersFromArguments(Constants.PhpLanguageName, diagnostics, messageProvider, AssemblyLoader);
        }

        protected override bool TryGetCompilerDiagnosticCode(string diagnosticId, out uint code)
        {
            return TryGetCompilerDiagnosticCode(diagnosticId, "PHP", out code);
        }

        internal override string GetToolName()
        {
            return PhpResources.IDS_ToolName;
        }

        internal override bool SuppressDefaultResponseFile(IEnumerable<string> args)
        {
            return args.Any(arg => new[] { "/noconfig", "-noconfig" }.Contains(arg.ToLowerInvariant()));
        }

        protected override void ResolveEmbeddedFilesFromExternalSourceDirectives(SyntaxTree tree, SourceReferenceResolver resolver, OrderedSet<string> embeddedFiles, DiagnosticBag diagnostics)
        {
            // We don't use any source mapping directives in PHP
        }
    }
}<|MERGE_RESOLUTION|>--- conflicted
+++ resolved
@@ -161,15 +161,7 @@
             consoleOutput.WriteLine(PhpResources.IDS_Logo, GetToolName(), GetAssemblyFileVersion());
         }
 
-<<<<<<< HEAD
         public override void PrintLangVersions(TextWriter consoleOutput)
-=======
-        internal static string GetVersion() => typeof(PhpCompiler).GetTypeInfo().Assembly.GetCustomAttribute<AssemblyInformationalVersionAttribute>().InformationalVersion;
-
-        internal new string GetAssemblyFileVersion() => GetVersion();
-
-        protected override void CompilerSpecificSqm(IVsSqmMulti sqm, uint sqmSession)
->>>>>>> e99640ec
         {
             consoleOutput.WriteLine(PhpResources.IDS_LangVersions);
             foreach (var version in PhpSyntaxTree.SupportedLanguageVersions)
@@ -179,7 +171,9 @@
             consoleOutput.WriteLine();
         }
 
-        internal new string GetAssemblyFileVersion() => typeof(PhpCompiler).GetTypeInfo().Assembly.GetCustomAttribute<AssemblyInformationalVersionAttribute>().InformationalVersion;
+        internal static string GetVersion() => typeof(PhpCompiler).GetTypeInfo().Assembly.GetCustomAttribute<AssemblyInformationalVersionAttribute>().InformationalVersion;
+
+        internal new string GetAssemblyFileVersion() => GetVersion();
 
         protected override ImmutableArray<DiagnosticAnalyzer> ResolveAnalyzersFromArguments(List<DiagnosticInfo> diagnostics, CommonMessageProvider messageProvider)
         {
